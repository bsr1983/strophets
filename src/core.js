/*
    This program is distributed under the terms of the MIT license.
    Please see the LICENSE file for details.

    Copyright 2006-2008, OGG, LLC
*/

/* jslint configuration: */
/*global document, window, setTimeout, clearTimeout, console,
    XMLHttpRequest, ActiveXObject,
    Base64, MD5,
    Strophe, $build, $msg, $iq, $pres */

/** File: strophe.js
 *  A JavaScript library for XMPP BOSH.
 *
 *  This is the JavaScript version of the Strophe library.  Since JavaScript
 *  has no facilities for persistent TCP connections, this library uses
 *  Bidirectional-streams Over Synchronous HTTP (BOSH) to emulate
 *  a persistent, stateful, two-way connection to an XMPP server.  More
 *  information on BOSH can be found in XEP 124.
 */

/** PrivateFunction: Function.prototype.bind
 *  Bind a function to an instance.
 *
 *  This Function object extension method creates a bound method similar
 *  to those in Python.  This means that the 'this' object will point
 *  to the instance you want.  See
 *  <a href='https://developer.mozilla.org/en/JavaScript/Reference/Global_Objects/Function/bind'>MDC's bind() documentation</a> and 
 *  <a href='http://benjamin.smedbergs.us/blog/2007-01-03/bound-functions-and-function-imports-in-javascript/'>Bound Functions and Function Imports in JavaScript</a>
 *  for a complete explanation.
 *
 *  This extension already exists in some browsers (namely, Firefox 3), but
 *  we provide it to support those that don't.
 *
 *  Parameters:
 *    (Object) obj - The object that will become 'this' in the bound function.
 *    (Object) argN - An option argument that will be prepended to the 
 *      arguments given for the function call
 *
 *  Returns:
 *    The bound function.
 */
if (!Function.prototype.bind) {
    Function.prototype.bind = function (obj /*, arg1, arg2, ... */)
    {
        var func = this;
        var _slice = Array.prototype.slice;
        var _concat = Array.prototype.concat;
        var _args = _slice.call(arguments, 1);
        
        return function () {
            return func.apply(obj ? obj : this,
                              _concat.call(_args,
                                           _slice.call(arguments, 0)));
        };
    };
}

/** PrivateFunction: Array.prototype.indexOf
 *  Return the index of an object in an array.
 *
 *  This function is not supplied by some JavaScript implementations, so
 *  we provide it if it is missing.  This code is from:
 *  http://developer.mozilla.org/En/Core_JavaScript_1.5_Reference:Objects:Array:indexOf
 *
 *  Parameters:
 *    (Object) elt - The object to look for.
 *    (Integer) from - The index from which to start looking. (optional).
 *
 *  Returns:
 *    The index of elt in the array or -1 if not found.
 */
if (!Array.prototype.indexOf)
{
    Array.prototype.indexOf = function(elt /*, from*/)
    {
        var len = this.length;

        var from = Number(arguments[1]) || 0;
        from = (from < 0) ? Math.ceil(from) : Math.floor(from);
        if (from < 0) {
            from += len;
        }

        for (; from < len; from++) {
            if (from in this && this[from] === elt) {
                return from;
            }
        }

        return -1;
    };
}

/* All of the Strophe globals are defined in this special function below so
 * that references to the globals become closures.  This will ensure that
 * on page reload, these references will still be available to callbacks
 * that are still executing.
 */

(function (callback) {
var Strophe;

/** Function: $build
 *  Create a Strophe.Builder.
 *  This is an alias for 'new Strophe.Builder(name, attrs)'.
 *
 *  Parameters:
 *    (String) name - The root element name.
 *    (Object) attrs - The attributes for the root element in object notation.
 *
 *  Returns:
 *    A new Strophe.Builder object.
 */
function $build(name, attrs) { return new Strophe.Builder(name, attrs); }
/** Function: $msg
 *  Create a Strophe.Builder with a <message/> element as the root.
 *
 *  Parmaeters:
 *    (Object) attrs - The <message/> element attributes in object notation.
 *
 *  Returns:
 *    A new Strophe.Builder object.
 */
function $msg(attrs) { return new Strophe.Builder("message", attrs); }
/** Function: $iq
 *  Create a Strophe.Builder with an <iq/> element as the root.
 *
 *  Parameters:
 *    (Object) attrs - The <iq/> element attributes in object notation.
 *
 *  Returns:
 *    A new Strophe.Builder object.
 */
function $iq(attrs) { return new Strophe.Builder("iq", attrs); }
/** Function: $pres
 *  Create a Strophe.Builder with a <presence/> element as the root.
 *
 *  Parameters:
 *    (Object) attrs - The <presence/> element attributes in object notation.
 *
 *  Returns:
 *    A new Strophe.Builder object.
 */
function $pres(attrs) { return new Strophe.Builder("presence", attrs); }

/** Class: Strophe
 *  An object container for all Strophe library functions.
 *
 *  This class is just a container for all the objects and constants
 *  used in the library.  It is not meant to be instantiated, but to
 *  provide a namespace for library objects, constants, and functions.
 */
Strophe = {
    /** Constant: VERSION
     *  The version of the Strophe library. Unreleased builds will have
     *  a version of head-HASH where HASH is a partial revision.
     */
    VERSION: "@VERSION@",

    /** Constants: XMPP Namespace Constants
     *  Common namespace constants from the XMPP RFCs and XEPs.
     *
     *  NS.HTTPBIND - HTTP BIND namespace from XEP 124.
     *  NS.BOSH - BOSH namespace from XEP 206.
     *  NS.CLIENT - Main XMPP client namespace.
     *  NS.AUTH - Legacy authentication namespace.
     *  NS.ROSTER - Roster operations namespace.
     *  NS.PROFILE - Profile namespace.
     *  NS.DISCO_INFO - Service discovery info namespace from XEP 30.
     *  NS.DISCO_ITEMS - Service discovery items namespace from XEP 30.
     *  NS.MUC - Multi-User Chat namespace from XEP 45.
     *  NS.SASL - XMPP SASL namespace from RFC 3920.
     *  NS.STREAM - XMPP Streams namespace from RFC 3920.
     *  NS.BIND - XMPP Binding namespace from RFC 3920.
     *  NS.SESSION - XMPP Session namespace from RFC 3920.
     */
    NS: {
        HTTPBIND: "http://jabber.org/protocol/httpbind",
        BOSH: "urn:xmpp:xbosh",
        CLIENT: "jabber:client",
        AUTH: "jabber:iq:auth",
        ROSTER: "jabber:iq:roster",
        PROFILE: "jabber:iq:profile",
        DISCO_INFO: "http://jabber.org/protocol/disco#info",
        DISCO_ITEMS: "http://jabber.org/protocol/disco#items",
        MUC: "http://jabber.org/protocol/muc",
        SASL: "urn:ietf:params:xml:ns:xmpp-sasl",
        STREAM: "http://etherx.jabber.org/streams",
        BIND: "urn:ietf:params:xml:ns:xmpp-bind",
        SESSION: "urn:ietf:params:xml:ns:xmpp-session",
        VERSION: "jabber:iq:version",
        STANZAS: "urn:ietf:params:xml:ns:xmpp-stanzas"
    },

    /** Function: addNamespace
     *  This function is used to extend the current namespaces in
     *	Strophe.NS.  It takes a key and a value with the key being the
     *	name of the new namespace, with its actual value.
     *	For example:
     *	Strophe.addNamespace('PUBSUB', "http://jabber.org/protocol/pubsub");
     *
     *  Parameters:
     *    (String) name - The name under which the namespace will be
     *      referenced under Strophe.NS
     *    (String) value - The actual namespace.
     */
    addNamespace: function (name, value)
    {
	Strophe.NS[name] = value;
    },

    /** Constants: Connection Status Constants
     *  Connection status constants for use by the connection handler
     *  callback.
     *
     *  Status.ERROR - An error has occurred
     *  Status.CONNECTING - The connection is currently being made
     *  Status.CONNFAIL - The connection attempt failed
     *  Status.AUTHENTICATING - The connection is authenticating
     *  Status.AUTHFAIL - The authentication attempt failed
     *  Status.CONNECTED - The connection has succeeded
     *  Status.DISCONNECTED - The connection has been terminated
     *  Status.DISCONNECTING - The connection is currently being terminated
     *  Status.ATTACHED - The connection has been attached
     */
    Status: {
        ERROR: 0,
        CONNECTING: 1,
        CONNFAIL: 2,
        AUTHENTICATING: 3,
        AUTHFAIL: 4,
        CONNECTED: 5,
        DISCONNECTED: 6,
        DISCONNECTING: 7,
        ATTACHED: 8
    },

    /** Constants: Log Level Constants
     *  Logging level indicators.
     *
     *  LogLevel.DEBUG - Debug output
     *  LogLevel.INFO - Informational output
     *  LogLevel.WARN - Warnings
     *  LogLevel.ERROR - Errors
     *  LogLevel.FATAL - Fatal errors
     */
    LogLevel: {
        DEBUG: 0,
        INFO: 1,
        WARN: 2,
        ERROR: 3,
        FATAL: 4
    },

    /** PrivateConstants: DOM Element Type Constants
     *  DOM element types.
     *
     *  ElementType.NORMAL - Normal element.
     *  ElementType.TEXT - Text data element.
     */
    ElementType: {
        NORMAL: 1,
        TEXT: 3,
        CDATA: 4
    },

    /** PrivateConstants: Timeout Values
     *  Timeout values for error states.  These values are in seconds.
     *  These should not be changed unless you know exactly what you are
     *  doing.
     *
     *  TIMEOUT - Timeout multiplier. A waiting request will be considered
     *      failed after Math.floor(TIMEOUT * wait) seconds have elapsed.
     *      This defaults to 1.1, and with default wait, 66 seconds.
     *  SECONDARY_TIMEOUT - Secondary timeout multiplier. In cases where
     *      Strophe can detect early failure, it will consider the request
     *      failed if it doesn't return after
     *      Math.floor(SECONDARY_TIMEOUT * wait) seconds have elapsed.
     *      This defaults to 0.1, and with default wait, 6 seconds.
     */
    TIMEOUT: 1.1,
    SECONDARY_TIMEOUT: 0.1,

    /** Function: forEachChild
     *  Map a function over some or all child elements of a given element.
     *
     *  This is a small convenience function for mapping a function over
     *  some or all of the children of an element.  If elemName is null, all
     *  children will be passed to the function, otherwise only children
     *  whose tag names match elemName will be passed.
     *
     *  Parameters:
     *    (XMLElement) elem - The element to operate on.
     *    (String) elemName - The child element tag name filter.
     *    (Function) func - The function to apply to each child.  This
     *      function should take a single argument, a DOM element.
     */
    forEachChild: function (elem, elemName, func)
    {
        var i, childNode;

        for (i = 0; i < elem.childNodes.length; i++) {
            childNode = elem.childNodes[i];
            if (childNode.nodeType == Strophe.ElementType.NORMAL &&
                (!elemName || this.isTagEqual(childNode, elemName))) {
                func(childNode);
            }
        }
    },

    /** Function: isTagEqual
     *  Compare an element's tag name with a string.
     *
     *  This function is case insensitive.
     *
     *  Parameters:
     *    (XMLElement) el - A DOM element.
     *    (String) name - The element name.
     *
     *  Returns:
     *    true if the element's tag name matches _el_, and false
     *    otherwise.
     */
    isTagEqual: function (el, name)
    {
        return el.tagName.toLowerCase() == name.toLowerCase();
    },

    /** PrivateVariable: _xmlGenerator
     *  _Private_ variable that caches a DOM document to
     *  generate elements.
     */
    _xmlGenerator: null,

    /** PrivateFunction: _makeGenerator
     *  _Private_ function that creates a dummy XML DOM document to serve as
     *  an element and text node generator.
     */
    _makeGenerator: function () {
        var doc;

        if (document.implementation.createDocument === undefined) {
            doc = this._getIEXmlDom();
            doc.appendChild(doc.createElement('strophe'));
        } else {
            doc = document.implementation
                .createDocument('jabber:client', 'strophe', null);
        }

        return doc;
    },

    /** Function: xmlGenerator
     *  Get the DOM document to generate elements.
     *
     *  Returns:
     *    The currently used DOM document.
     */
    xmlGenerator: function () {
        if (!Strophe._xmlGenerator) {
            Strophe._xmlGenerator = Strophe._makeGenerator();
        }
        return Strophe._xmlGenerator;
    },

    /** PrivateFunction: _getIEXmlDom
     *  Gets IE xml doc object
     *
     *  Returns:
     *    A Microsoft XML DOM Object
     *  See Also:
     *    http://msdn.microsoft.com/en-us/library/ms757837%28VS.85%29.aspx
     */
    _getIEXmlDom : function() {
        var doc = null;
        var docStrings = [
            "Msxml2.DOMDocument.6.0",
            "Msxml2.DOMDocument.5.0",
            "Msxml2.DOMDocument.4.0",
            "MSXML2.DOMDocument.3.0",
            "MSXML2.DOMDocument",
            "MSXML.DOMDocument",
            "Microsoft.XMLDOM"
        ];

        for (var d = 0; d < docStrings.length; d++) {
            if (doc === null) {
                try {
                    doc = new ActiveXObject(docStrings[d]);
                } catch (e) {
                    doc = null;
                }
            } else {
                break;
            }
        }

        return doc;
    },

    /** Function: xmlElement
     *  Create an XML DOM element.
     *
     *  This function creates an XML DOM element correctly across all
     *  implementations. Note that these are not HTML DOM elements, which
     *  aren't appropriate for XMPP stanzas.
     *
     *  Parameters:
     *    (String) name - The name for the element.
     *    (Array|Object) attrs - An optional array or object containing
     *      key/value pairs to use as element attributes. The object should
     *      be in the format {'key': 'value'} or {key: 'value'}. The array
     *      should have the format [['key1', 'value1'], ['key2', 'value2']].
     *    (String) text - The text child data for the element.
     *
     *  Returns:
     *    A new XML DOM element.
     */
    xmlElement: function (name)
    {
        if (!name) { return null; }

        var node = Strophe.xmlGenerator().createElement(name);

        // FIXME: this should throw errors if args are the wrong type or
        // there are more than two optional args
        var a, i, k;
        for (a = 1; a < arguments.length; a++) {
            if (!arguments[a]) { continue; }
            if (typeof(arguments[a]) == "string" ||
                typeof(arguments[a]) == "number") {
                node.appendChild(Strophe.xmlTextNode(arguments[a]));
            } else if (typeof(arguments[a]) == "object" &&
                       typeof(arguments[a].sort) == "function") {
                for (i = 0; i < arguments[a].length; i++) {
                    if (typeof(arguments[a][i]) == "object" &&
                        typeof(arguments[a][i].sort) == "function") {
                        node.setAttribute(arguments[a][i][0],
                                          arguments[a][i][1]);
                    }
                }
            } else if (typeof(arguments[a]) == "object") {
                for (k in arguments[a]) {
                    if (arguments[a].hasOwnProperty(k)) {
                        node.setAttribute(k, arguments[a][k]);
                    }
                }
            }
        }

        return node;
    },

    /*  Function: xmlescape
     *  Excapes invalid xml characters.
     *
     *  Parameters:
     *     (String) text - text to escape.
     *
     *	Returns:
     *      Escaped text.
     */
    xmlescape: function(text)
    {
        text = text.replace(/\&/g, "&amp;");
        text = text.replace(/</g,  "&lt;");
        text = text.replace(/>/g,  "&gt;");
        text = text.replace(/'/g,  "&apos;");
        text = text.replace(/"/g,  "&quot;");
        return text;
    },

    /** Function: xmlTextNode
     *  Creates an XML DOM text node.
     *
     *  Provides a cross implementation version of document.createTextNode.
     *
     *  Parameters:
     *    (String) text - The content of the text node.
     *
     *  Returns:
     *    A new XML DOM text node.
     */
    xmlTextNode: function (text)
    {
        return Strophe.xmlGenerator().createTextNode(text);
    },

    /** Function: getText
     *  Get the concatenation of all text children of an element.
     *
     *  Parameters:
     *    (XMLElement) elem - A DOM element.
     *
     *  Returns:
     *    A String with the concatenated text of all text element children.
     */
    getText: function (elem)
    {
        if (!elem) { return null; }

        var str = "";
        if (elem.childNodes.length === 0 && elem.nodeType ==
            Strophe.ElementType.TEXT) {
            str += elem.nodeValue;
        }

        for (var i = 0; i < elem.childNodes.length; i++) {
            if (elem.childNodes[i].nodeType == Strophe.ElementType.TEXT) {
                str += elem.childNodes[i].nodeValue;
            }
        }

        return Strophe.xmlescape(str);
    },

    /** Function: copyElement
     *  Copy an XML DOM element.
     *
     *  This function copies a DOM element and all its descendants and returns
     *  the new copy.
     *
     *  Parameters:
     *    (XMLElement) elem - A DOM element.
     *
     *  Returns:
     *    A new, copied DOM element tree.
     */
    copyElement: function (elem)
    {
        var i, el;
        if (elem.nodeType == Strophe.ElementType.NORMAL) {
            el = Strophe.xmlElement(elem.tagName);

            for (i = 0; i < elem.attributes.length; i++) {
                el.setAttribute(elem.attributes[i].nodeName.toLowerCase(),
                                elem.attributes[i].value);
            }

            for (i = 0; i < elem.childNodes.length; i++) {
                el.appendChild(Strophe.copyElement(elem.childNodes[i]));
            }
        } else if (elem.nodeType == Strophe.ElementType.TEXT) {
            el = Strophe.xmlGenerator().createTextNode(elem.nodeValue);
        }

        return el;
    },

    /** Function: escapeNode
     *  Escape the node part (also called local part) of a JID.
     *
     *  Parameters:
     *    (String) node - A node (or local part).
     *
     *  Returns:
     *    An escaped node (or local part).
     */
    escapeNode: function (node)
    {
        return node.replace(/^\s+|\s+$/g, '')
            .replace(/\\/g,  "\\5c")
            .replace(/ /g,   "\\20")
            .replace(/\"/g,  "\\22")
            .replace(/\&/g,  "\\26")
            .replace(/\'/g,  "\\27")
            .replace(/\//g,  "\\2f")
            .replace(/:/g,   "\\3a")
            .replace(/</g,   "\\3c")
            .replace(/>/g,   "\\3e")
            .replace(/@/g,   "\\40");
    },

    /** Function: unescapeNode
     *  Unescape a node part (also called local part) of a JID.
     *
     *  Parameters:
     *    (String) node - A node (or local part).
     *
     *  Returns:
     *    An unescaped node (or local part).
     */
    unescapeNode: function (node)
    {
        return node.replace(/\\20/g, " ")
            .replace(/\\22/g, '"')
            .replace(/\\26/g, "&")
            .replace(/\\27/g, "'")
            .replace(/\\2f/g, "/")
            .replace(/\\3a/g, ":")
            .replace(/\\3c/g, "<")
            .replace(/\\3e/g, ">")
            .replace(/\\40/g, "@")
            .replace(/\\5c/g, "\\");
    },

    /** Function: getNodeFromJid
     *  Get the node portion of a JID String.
     *
     *  Parameters:
     *    (String) jid - A JID.
     *
     *  Returns:
     *    A String containing the node.
     */
    getNodeFromJid: function (jid)
    {
        if (jid.indexOf("@") < 0) { return null; }
        return jid.split("@")[0];
    },

    /** Function: getDomainFromJid
     *  Get the domain portion of a JID String.
     *
     *  Parameters:
     *    (String) jid - A JID.
     *
     *  Returns:
     *    A String containing the domain.
     */
    getDomainFromJid: function (jid)
    {
        var bare = Strophe.getBareJidFromJid(jid);
        if (bare.indexOf("@") < 0) {
            return bare;
        } else {
            var parts = bare.split("@");
            parts.splice(0, 1);
            return parts.join('@');
        }
    },

    /** Function: getResourceFromJid
     *  Get the resource portion of a JID String.
     *
     *  Parameters:
     *    (String) jid - A JID.
     *
     *  Returns:
     *    A String containing the resource.
     */
    getResourceFromJid: function (jid)
    {
        var s = jid.split("/");
        if (s.length < 2) { return null; }
        s.splice(0, 1);
        return s.join('/');
    },

    /** Function: getBareJidFromJid
     *  Get the bare JID from a JID String.
     *
     *  Parameters:
     *    (String) jid - A JID.
     *
     *  Returns:
     *    A String containing the bare JID.
     */
    getBareJidFromJid: function (jid)
    {
        return jid ? jid.split("/")[0] : null;
    },

    /** Function: log
     *  User overrideable logging function.
     *
     *  This function is called whenever the Strophe library calls any
     *  of the logging functions.  The default implementation of this
     *  function does nothing.  If client code wishes to handle the logging
     *  messages, it should override this with
     *  > Strophe.log = function (level, msg) {
     *  >   (user code here)
     *  > };
     *
     *  Please note that data sent and received over the wire is logged
     *  via Strophe.Connection.rawInput() and Strophe.Connection.rawOutput().
     *
     *  The different levels and their meanings are
     *
     *    DEBUG - Messages useful for debugging purposes.
     *    INFO - Informational messages.  This is mostly information like
     *      'disconnect was called' or 'SASL auth succeeded'.
     *    WARN - Warnings about potential problems.  This is mostly used
     *      to report transient connection errors like request timeouts.
     *    ERROR - Some error occurred.
     *    FATAL - A non-recoverable fatal error occurred.
     *
     *  Parameters:
     *    (Integer) level - The log level of the log message.  This will
     *      be one of the values in Strophe.LogLevel.
     *    (String) msg - The log message.
     */
    log: function (level, msg)
    {
        return;
    },

    /** Function: debug
     *  Log a message at the Strophe.LogLevel.DEBUG level.
     *
     *  Parameters:
     *    (String) msg - The log message.
     */
    debug: function(msg)
    {
        this.log(this.LogLevel.DEBUG, msg);
    },

    /** Function: info
     *  Log a message at the Strophe.LogLevel.INFO level.
     *
     *  Parameters:
     *    (String) msg - The log message.
     */
    info: function (msg)
    {
        this.log(this.LogLevel.INFO, msg);
    },

    /** Function: warn
     *  Log a message at the Strophe.LogLevel.WARN level.
     *
     *  Parameters:
     *    (String) msg - The log message.
     */
    warn: function (msg)
    {
        this.log(this.LogLevel.WARN, msg);
    },

    /** Function: error
     *  Log a message at the Strophe.LogLevel.ERROR level.
     *
     *  Parameters:
     *    (String) msg - The log message.
     */
    error: function (msg)
    {
        this.log(this.LogLevel.ERROR, msg);
    },

    /** Function: fatal
     *  Log a message at the Strophe.LogLevel.FATAL level.
     *
     *  Parameters:
     *    (String) msg - The log message.
     */
    fatal: function (msg)
    {
        this.log(this.LogLevel.FATAL, msg);
    },

    /** Function: serialize
     *  Render a DOM element and all descendants to a String.
     *
     *  Parameters:
     *    (XMLElement) elem - A DOM element.
     *
     *  Returns:
     *    The serialized element tree as a String.
     */
    serialize: function (elem)
    {
        var result;

        if (!elem) { return null; }

        if (typeof(elem.tree) === "function") {
            elem = elem.tree();
        }

        var nodeName = elem.nodeName;
        var i, child;

        if (elem.getAttribute("_realname")) {
            nodeName = elem.getAttribute("_realname");
        }

        result = "<" + nodeName;
        for (i = 0; i < elem.attributes.length; i++) {
               if(elem.attributes[i].nodeName != "_realname") {
                 result += " " + elem.attributes[i].nodeName.toLowerCase() +
                "='" + elem.attributes[i].value
                    .replace(/&/g, "&amp;")
                       .replace(/\'/g, "&apos;")
                       .replace(/</g, "&lt;") + "'";
               }
        }

        if (elem.childNodes.length > 0) {
            result += ">";
            for (i = 0; i < elem.childNodes.length; i++) {
                child = elem.childNodes[i];
                switch( child.nodeType ){
                  case Strophe.ElementType.NORMAL:
                    // normal element, so recurse
                    result += Strophe.serialize(child);
                    break;
                  case Strophe.ElementType.TEXT:
                    // text element to escape values
                    result += Strophe.xmlescape(child.nodeValue);
                    break;
                  case Strophe.ElementType.CDATA:
                    // cdata section so don't escape values
                    result += "<![CDATA["+child.nodeValue+"]]>";
                }
            }
            result += "</" + nodeName + ">";
        } else {
            result += "/>";
        }

        return result;
    },

    /** PrivateVariable: _requestId
     *  _Private_ variable that keeps track of the request ids for
     *  connections.
     */
    _requestId: 0,

    /** PrivateVariable: Strophe.connectionPlugins
     *  _Private_ variable Used to store plugin names that need
     *  initialization on Strophe.Connection construction.
     */
    _connectionPlugins: {},

    /** Function: addConnectionPlugin
     *  Extends the Strophe.Connection object with the given plugin.
     *
     *  Parameters:
     *    (String) name - The name of the extension.
     *    (Object) ptype - The plugin's prototype.
     */
    addConnectionPlugin: function (name, ptype)
    {
        Strophe._connectionPlugins[name] = ptype;
    }
};

/** Class: Strophe.Builder
 *  XML DOM builder.
 *
 *  This object provides an interface similar to JQuery but for building
 *  DOM element easily and rapidly.  All the functions except for toString()
 *  and tree() return the object, so calls can be chained.  Here's an
 *  example using the $iq() builder helper.
 *  > $iq({to: 'you', from: 'me', type: 'get', id: '1'})
 *  >     .c('query', {xmlns: 'strophe:example'})
 *  >     .c('example')
 *  >     .toString()
 *  The above generates this XML fragment
 *  > <iq to='you' from='me' type='get' id='1'>
 *  >   <query xmlns='strophe:example'>
 *  >     <example/>
 *  >   </query>
 *  > </iq>
 *  The corresponding DOM manipulations to get a similar fragment would be
 *  a lot more tedious and probably involve several helper variables.
 *
 *  Since adding children makes new operations operate on the child, up()
 *  is provided to traverse up the tree.  To add two children, do
 *  > builder.c('child1', ...).up().c('child2', ...)
 *  The next operation on the Builder will be relative to the second child.
 */

/** Constructor: Strophe.Builder
 *  Create a Strophe.Builder object.
 *
 *  The attributes should be passed in object notation.  For example
 *  > var b = new Builder('message', {to: 'you', from: 'me'});
 *  or
 *  > var b = new Builder('messsage', {'xml:lang': 'en'});
 *
 *  Parameters:
 *    (String) name - The name of the root element.
 *    (Object) attrs - The attributes for the root element in object notation.
 *
 *  Returns:
 *    A new Strophe.Builder.
 */
Strophe.Builder = function (name, attrs)
{
    // Set correct namespace for jabber:client elements
    if (name == "presence" || name == "message" || name == "iq") {
        if (attrs && !attrs.xmlns) {
            attrs.xmlns = Strophe.NS.CLIENT;
        } else if (!attrs) {
            attrs = {xmlns: Strophe.NS.CLIENT};
        }
    }

    // Holds the tree being built.
    this.nodeTree = Strophe.xmlElement(name, attrs);

    // Points to the current operation node.
    this.node = this.nodeTree;
};

Strophe.Builder.prototype = {
    /** Function: tree
     *  Return the DOM tree.
     *
     *  This function returns the current DOM tree as an element object.  This
     *  is suitable for passing to functions like Strophe.Connection.send().
     *
     *  Returns:
     *    The DOM tree as a element object.
     */
    tree: function ()
    {
        return this.nodeTree;
    },

    /** Function: toString
     *  Serialize the DOM tree to a String.
     *
     *  This function returns a string serialization of the current DOM
     *  tree.  It is often used internally to pass data to a
     *  Strophe.Request object.
     *
     *  Returns:
     *    The serialized DOM tree in a String.
     */
    toString: function ()
    {
        return Strophe.serialize(this.nodeTree);
    },

    /** Function: up
     *  Make the current parent element the new current element.
     *
     *  This function is often used after c() to traverse back up the tree.
     *  For example, to add two children to the same element
     *  > builder.c('child1', {}).up().c('child2', {});
     *
     *  Returns:
     *    The Stophe.Builder object.
     */
    up: function ()
    {
        this.node = this.node.parentNode;
        return this;
    },

    /** Function: attrs
     *  Add or modify attributes of the current element.
     *
     *  The attributes should be passed in object notation.  This function
     *  does not move the current element pointer.
     *
     *  Parameters:
     *    (Object) moreattrs - The attributes to add/modify in object notation.
     *
     *  Returns:
     *    The Strophe.Builder object.
     */
    attrs: function (moreattrs)
    {
        for (var k in moreattrs) {
            if (moreattrs.hasOwnProperty(k)) {
                this.node.setAttribute(k, moreattrs[k]);
            }
        }
        return this;
    },

    /** Function: c
     *  Add a child to the current element and make it the new current
     *  element.
     *
     *  This function moves the current element pointer to the child,
     *  unless text is provided.  If you need to add another child, it
     *  is necessary to use up() to go back to the parent in the tree.
     *
     *  Parameters:
     *    (String) name - The name of the child.
     *    (Object) attrs - The attributes of the child in object notation.
     *    (String) text - The text to add to the child.
     *
     *  Returns:
     *    The Strophe.Builder object.
     */
    c: function (name, attrs, text)
    {
        var child = Strophe.xmlElement(name, attrs, text);
        this.node.appendChild(child);
        if (!text) {
            this.node = child;
        }
        return this;
    },

    /** Function: cnode
     *  Add a child to the current element and make it the new current
     *  element.
     *
     *  This function is the same as c() except that instead of using a
     *  name and an attributes object to create the child it uses an
     *  existing DOM element object.
     *
     *  Parameters:
     *    (XMLElement) elem - A DOM element.
     *
     *  Returns:
     *    The Strophe.Builder object.
     */
    cnode: function (elem)
    {
        var xmlGen = Strophe.xmlGenerator();
        try {
            var impNode = (xmlGen.importNode !== undefined);
        }
        catch (e) {
            var impNode = false;
        }
        var newElem = impNode ?
                      xmlGen.importNode(elem, true) :
                      Strophe.copyElement(elem);
        this.node.appendChild(newElem);
        this.node = newElem;
        return this;
    },

    /** Function: t
     *  Add a child text element.
     *
     *  This *does not* make the child the new current element since there
     *  are no children of text elements.
     *
     *  Parameters:
     *    (String) text - The text data to append to the current element.
     *
     *  Returns:
     *    The Strophe.Builder object.
     */
    t: function (text)
    {
        var child = Strophe.xmlTextNode(text);
        this.node.appendChild(child);
        return this;
    }
};


/** PrivateClass: Strophe.Handler
 *  _Private_ helper class for managing stanza handlers.
 *
 *  A Strophe.Handler encapsulates a user provided callback function to be
 *  executed when matching stanzas are received by the connection.
 *  Handlers can be either one-off or persistant depending on their
 *  return value. Returning true will cause a Handler to remain active, and
 *  returning false will remove the Handler.
 *
 *  Users will not use Strophe.Handler objects directly, but instead they
 *  will use Strophe.Connection.addHandler() and
 *  Strophe.Connection.deleteHandler().
 */

/** PrivateConstructor: Strophe.Handler
 *  Create and initialize a new Strophe.Handler.
 *
 *  Parameters:
 *    (Function) handler - A function to be executed when the handler is run.
 *    (String) ns - The namespace to match.
 *    (String) name - The element name to match.
 *    (String) type - The element type to match.
 *    (String) id - The element id attribute to match.
 *    (String) from - The element from attribute to match.
 *    (Object) options - Handler options
 *
 *  Returns:
 *    A new Strophe.Handler object.
 */
Strophe.Handler = function (handler, ns, name, type, id, from, options)
{
    this.handler = handler;
    this.ns = ns;
    this.name = name;
    this.type = type;
    this.id = id;
    this.options = options || {matchbare: false};

    // default matchBare to false if undefined
    if (!this.options.matchBare) {
        this.options.matchBare = false;
    }

    if (this.options.matchBare) {
        this.from = from ? Strophe.getBareJidFromJid(from) : null;
    } else {
        this.from = from;
    }

    // whether the handler is a user handler or a system handler
    this.user = true;
};

Strophe.Handler.prototype = {
    /** PrivateFunction: isMatch
     *  Tests if a stanza matches the Strophe.Handler.
     *
     *  Parameters:
     *    (XMLElement) elem - The XML element to test.
     *
     *  Returns:
     *    true if the stanza matches and false otherwise.
     */
    isMatch: function (elem)
    {
        var nsMatch;
        var from = null;

        if (this.options.matchBare) {
            from = Strophe.getBareJidFromJid(elem.getAttribute('from'));
        } else {
            from = elem.getAttribute('from');
        }

        nsMatch = false;
        if (!this.ns) {
            nsMatch = true;
        } else {
            var that = this;
            Strophe.forEachChild(elem, null, function (elem) {
                if (elem.getAttribute("xmlns") == that.ns) {
                    nsMatch = true;
                }
            });

            nsMatch = nsMatch || elem.getAttribute("xmlns") == this.ns;
        }

        if (nsMatch &&
            (!this.name || Strophe.isTagEqual(elem, this.name)) &&
            (!this.type || elem.getAttribute("type") == this.type) &&
            (!this.id || elem.getAttribute("id") == this.id) &&
            (!this.from || from == this.from)) {
                return true;
        }

        return false;
    },

    /** PrivateFunction: run
     *  Run the callback on a matching stanza.
     *
     *  Parameters:
     *    (XMLElement) elem - The DOM element that triggered the
     *      Strophe.Handler.
     *
     *  Returns:
     *    A boolean indicating if the handler should remain active.
     */
    run: function (elem)
    {
        var result = null;
        try {
            result = this.handler(elem);
        } catch (e) {
            if (e.sourceURL) {
                Strophe.fatal("error: " + this.handler +
                              " " + e.sourceURL + ":" +
                              e.line + " - " + e.name + ": " + e.message);
            } else if (e.fileName) {
                if (typeof(console) != "undefined") {
                    console.trace();
                    console.error(this.handler, " - error - ", e, e.message);
                }
                Strophe.fatal("error: " + this.handler + " " +
                              e.fileName + ":" + e.lineNumber + " - " +
                              e.name + ": " + e.message);
            } else {
                Strophe.fatal("error: " + this.handler);
            }

            throw e;
        }

        return result;
    },

    /** PrivateFunction: toString
     *  Get a String representation of the Strophe.Handler object.
     *
     *  Returns:
     *    A String.
     */
    toString: function ()
    {
        return "{Handler: " + this.handler + "(" + this.name + "," +
            this.id + "," + this.ns + ")}";
    }
};

/** PrivateClass: Strophe.TimedHandler
 *  _Private_ helper class for managing timed handlers.
 *
 *  A Strophe.TimedHandler encapsulates a user provided callback that
 *  should be called after a certain period of time or at regular
 *  intervals.  The return value of the callback determines whether the
 *  Strophe.TimedHandler will continue to fire.
 *
 *  Users will not use Strophe.TimedHandler objects directly, but instead
 *  they will use Strophe.Connection.addTimedHandler() and
 *  Strophe.Connection.deleteTimedHandler().
 */

/** PrivateConstructor: Strophe.TimedHandler
 *  Create and initialize a new Strophe.TimedHandler object.
 *
 *  Parameters:
 *    (Integer) period - The number of milliseconds to wait before the
 *      handler is called.
 *    (Function) handler - The callback to run when the handler fires.  This
 *      function should take no arguments.
 *
 *  Returns:
 *    A new Strophe.TimedHandler object.
 */
Strophe.TimedHandler = function (period, handler)
{
    this.period = period;
    this.handler = handler;

    this.lastCalled = new Date().getTime();
    this.user = true;
};

Strophe.TimedHandler.prototype = {
    /** PrivateFunction: run
     *  Run the callback for the Strophe.TimedHandler.
     *
     *  Returns:
     *    true if the Strophe.TimedHandler should be called again, and false
     *      otherwise.
     */
    run: function ()
    {
        this.lastCalled = new Date().getTime();
        return this.handler();
    },

    /** PrivateFunction: reset
     *  Reset the last called time for the Strophe.TimedHandler.
     */
    reset: function ()
    {
        this.lastCalled = new Date().getTime();
    },

    /** PrivateFunction: toString
     *  Get a string representation of the Strophe.TimedHandler object.
     *
     *  Returns:
     *    The string representation.
     */
    toString: function ()
    {
        return "{TimedHandler: " + this.handler + "(" + this.period +")}";
    }
};

/** PrivateClass: Strophe.Request
 *  _Private_ helper class that provides a cross implementation abstraction
 *  for a BOSH related XMLHttpRequest.
 *
 *  The Strophe.Request class is used internally to encapsulate BOSH request
 *  information.  It is not meant to be used from user's code.
 */

/** PrivateConstructor: Strophe.Request
 *  Create and initialize a new Strophe.Request object.
 *
 *  Parameters:
 *    (XMLElement) elem - The XML data to be sent in the request.
 *    (Function) func - The function that will be called when the
 *      XMLHttpRequest readyState changes.
 *    (Integer) rid - The BOSH rid attribute associated with this request.
 *    (Integer) sends - The number of times this same request has been
 *      sent.
 */
Strophe.Request = function (elem, func, rid, sends)
{
    this.id = ++Strophe._requestId;
    this.xmlData = elem;
    this.data = Strophe.serialize(elem);
    // save original function in case we need to make a new request
    // from this one.
    this.origFunc = func;
    this.func = func;
    this.rid = rid;
    this.date = NaN;
    this.sends = sends || 0;
    this.abort = false;
    this.dead = null;
    this.age = function () {
        if (!this.date) { return 0; }
        var now = new Date();
        return (now - this.date) / 1000;
    };
    this.timeDead = function () {
        if (!this.dead) { return 0; }
        var now = new Date();
        return (now - this.dead) / 1000;
    };
    this.xhr = this._newXHR();
};

Strophe.Request.prototype = {
    /** PrivateFunction: getResponse
     *  Get a response from the underlying XMLHttpRequest.
     *
     *  This function attempts to get a response from the request and checks
     *  for errors.
     *
     *  Throws:
     *    "parsererror" - A parser error occured.
     *
     *  Returns:
     *    The DOM element tree of the response.
     */
    getResponse: function ()
    {
        var node = null;
        if (this.xhr.responseXML && this.xhr.responseXML.documentElement) {
            node = this.xhr.responseXML.documentElement;
            if (node.tagName == "parsererror") {
                Strophe.error("invalid response received");
                Strophe.error("responseText: " + this.xhr.responseText);
                Strophe.error("responseXML: " +
                              Strophe.serialize(this.xhr.responseXML));
                throw "parsererror";
            }
        } else if (this.xhr.responseText) {
            Strophe.error("invalid response received");
            Strophe.error("responseText: " + this.xhr.responseText);
            Strophe.error("responseXML: " +
                          Strophe.serialize(this.xhr.responseXML));
        }

        return node;
    },

    /** PrivateFunction: _newXHR
     *  _Private_ helper function to create XMLHttpRequests.
     *
     *  This function creates XMLHttpRequests across all implementations.
     *
     *  Returns:
     *    A new XMLHttpRequest.
     */
    _newXHR: function ()
    {
        var xhr = null;
        if (window.XMLHttpRequest) {
            xhr = new XMLHttpRequest();
            if (xhr.overrideMimeType) {
                xhr.overrideMimeType("text/xml");
            }
        } else if (window.ActiveXObject) {
            xhr = new ActiveXObject("Microsoft.XMLHTTP");
        }

        // use Function.bind() to prepend ourselves as an argument
        xhr.onreadystatechange = this.func.bind(null, this);

        return xhr;
    }
};

/** Class: Strophe.Connection
 *  XMPP Connection manager.
 *
 *  This class is the main part of Strophe.  It manages a BOSH connection
 *  to an XMPP server and dispatches events to the user callbacks as
 *  data arrives.  It supports SASL PLAIN, SASL DIGEST-MD5, and legacy
 *  authentication.
 *
 *  After creating a Strophe.Connection object, the user will typically
 *  call connect() with a user supplied callback to handle connection level
 *  events like authentication failure, disconnection, or connection
 *  complete.
 *
 *  The user will also have several event handlers defined by using
 *  addHandler() and addTimedHandler().  These will allow the user code to
 *  respond to interesting stanzas or do something periodically with the
 *  connection.  These handlers will be active once authentication is
 *  finished.
 *
 *  To send data to the connection, use send().
 */

/** Constructor: Strophe.Connection
 *  Create and initialize a Strophe.Connection object.
 *
 *  Parameters:
 *    (String) service - The BOSH service URL.
 *
 *  Returns:
 *    A new Strophe.Connection object.
 */
Strophe.Connection = function (service)
{
    /* The path to the httpbind service. */
    this.service = service;
    /* The connected JID. */
    this.jid = "";
    /* the JIDs domain */
    this.domain = null;
    /* request id for body tags */
    this.rid = Math.floor(Math.random() * 4294967295);
    /* The current session ID. */
    this.sid = null;
    this.streamId = null;
    /* stream:features */
    this.features = null;

    // SASL
    this._sasl_data = [];
    this.do_session = false;
    this.do_bind = false;

    // handler lists
    this.timedHandlers = [];
    this.handlers = [];
    this.removeTimeds = [];
    this.removeHandlers = [];
    this.addTimeds = [];
    this.addHandlers = [];

    this._authentication = {};
    this._idleTimeout = null;
    this._disconnectTimeout = null;

    this.do_authentication = true;
    this.authenticated = false;
    this.disconnecting = false;
    this.connected = false;

    this.errors = 0;

    this.paused = false;

    // default BOSH values
    this.hold = 1;
    this.wait = 60;
    this.window = 5;

    this._data = [];
    this._requests = [];
    this._uniqueId = Math.round(Math.random() * 10000);

    this._sasl_success_handler = null;
    this._sasl_failure_handler = null;
    this._sasl_challenge_handler = null;

    // setup onIdle callback every 1/10th of a second
    this._idleTimeout = setTimeout(this._onIdle.bind(this), 100);

    // initialize plugins
    for (var k in Strophe._connectionPlugins) {
        if (Strophe._connectionPlugins.hasOwnProperty(k)) {
	    var ptype = Strophe._connectionPlugins[k];
            // jslint complaints about the below line, but this is fine
            var F = function () {};
            F.prototype = ptype;
            this[k] = new F();
	    this[k].init(this);
        }
    }
};

Strophe.Connection.prototype = {
    /** Function: reset
     *  Reset the connection.
     *
     *  This function should be called after a connection is disconnected
     *  before that connection is reused.
     */
    reset: function ()
    {
        this.rid = Math.floor(Math.random() * 4294967295);

        this.sid = null;
        this.streamId = null;

        // SASL
        this.do_session = false;
        this.do_bind = false;

        // handler lists
        this.timedHandlers = [];
        this.handlers = [];
        this.removeTimeds = [];
        this.removeHandlers = [];
        this.addTimeds = [];
        this.addHandlers = [];
        this._authentication = {};

        this.authenticated = false;
        this.disconnecting = false;
        this.connected = false;

        this.errors = 0;

        this._requests = [];
        this._uniqueId = Math.round(Math.random()*10000);
    },

    /** Function: pause
     *  Pause the request manager.
     *
     *  This will prevent Strophe from sending any more requests to the
     *  server.  This is very useful for temporarily pausing while a lot
     *  of send() calls are happening quickly.  This causes Strophe to
     *  send the data in a single request, saving many request trips.
     */
    pause: function ()
    {
        this.paused = true;
    },

    /** Function: resume
     *  Resume the request manager.
     *
     *  This resumes after pause() has been called.
     */
    resume: function ()
    {
        this.paused = false;
    },

    /** Function: getUniqueId
     *  Generate a unique ID for use in <iq/> elements.
     *
     *  All <iq/> stanzas are required to have unique id attributes.  This
     *  function makes creating these easy.  Each connection instance has
     *  a counter which starts from zero, and the value of this counter
     *  plus a colon followed by the suffix becomes the unique id. If no
     *  suffix is supplied, the counter is used as the unique id.
     *
     *  Suffixes are used to make debugging easier when reading the stream
     *  data, and their use is recommended.  The counter resets to 0 for
     *  every new connection for the same reason.  For connections to the
     *  same server that authenticate the same way, all the ids should be
     *  the same, which makes it easy to see changes.  This is useful for
     *  automated testing as well.
     *
     *  Parameters:
     *    (String) suffix - A optional suffix to append to the id.
     *
     *  Returns:
     *    A unique string to be used for the id attribute.
     */
    getUniqueId: function (suffix)
    {
        if (typeof(suffix) == "string" || typeof(suffix) == "number") {
            return ++this._uniqueId + ":" + suffix;
        } else {
            return ++this._uniqueId + "";
        }
    },

    /** Function: connect
     *  Starts the connection process.
     *
     *  As the connection process proceeds, the user supplied callback will
     *  be triggered multiple times with status updates.  The callback
     *  should take two arguments - the status code and the error condition.
     *
     *  The status code will be one of the values in the Strophe.Status
     *  constants.  The error condition will be one of the conditions
     *  defined in RFC 3920 or the condition 'strophe-parsererror'.
     *
     *  Please see XEP 124 for a more detailed explanation of the optional
     *  parameters below.
     *
     *  Parameters:
     *    (String) jid - The user's JID.  This may be a bare JID,
     *      or a full JID.  If a node is not supplied, SASL ANONYMOUS
     *      authentication will be attempted.
     *    (String) pass - The user's password.
     *    (Function) callback - The connect callback function.
     *    (Integer) wait - The optional HTTPBIND wait value.  This is the
     *      time the server will wait before returning an empty result for
     *      a request.  The default setting of 60 seconds is recommended.
     *      Other settings will require tweaks to the Strophe.TIMEOUT value.
     *    (Integer) hold - The optional HTTPBIND hold value.  This is the
     *      number of connections the server will hold at one time.  This
     *      should almost always be set to 1 (the default).
     *    (Boolean) authentication - The optional trigger for authentication
     *      process. When set to false a successful connection request will
     *      skip the authention process. The authentication process can
     *      triggered manually by the 'authenticate' method.
     *    (Function) _connect_cb - low level (xmpp) connect callback function.
     *      Useful for plugins with their own xmpp connect callback (when their)
     *      want to do something special).
     */
    connect: function (jid, pass, callback, wait, hold,
                       authentication, _connect_cb)
    {
        this.jid = jid;
        this.pass = pass;
        this.connect_callback = callback;
        this.disconnecting = false;
        this.connected = false;
        this.authenticated = false;
        this.errors = 0;

        this.wait = wait || this.wait;
        this.hold = hold || this.hold;
        this.do_authentication = authentication;

        // parse jid for domain and resource
        this.domain = this.domain || Strophe.getDomainFromJid(this.jid);

        // build the body tag
        var body = this._buildBody().attrs({
            to: this.domain,
            "xml:lang": "en",
            wait: this.wait,
            hold: this.hold,
            content: "text/xml; charset=utf-8",
            ver: "1.6",
            "xmpp:version": "1.0",
            "xmlns:xmpp": Strophe.NS.BOSH
        });

        this._changeConnectStatus(Strophe.Status.CONNECTING, null);

        _connect_cb = _connect_cb || this._connect_cb;
        this._requests.push(
            new Strophe.Request(body.tree(),
                                this._onRequestStateChange.bind(
                                    this, _connect_cb.bind(this)),
                                body.tree().getAttribute("rid")));
        this._throttledRequestHandler();
    },

    /** Function: attach
     *  Attach to an already created and authenticated BOSH session.
     *
     *  This function is provided to allow Strophe to attach to BOSH
     *  sessions which have been created externally, perhaps by a Web
     *  application.  This is often used to support auto-login type features
     *  without putting user credentials into the page.
     *
     *  Parameters:
     *    (String) jid - The full JID that is bound by the session.
     *    (String) sid - The SID of the BOSH session.
     *    (String) rid - The current RID of the BOSH session.  This RID
     *      will be used by the next request.
     *    (Function) callback The connect callback function.
     *    (Integer) wait - The optional HTTPBIND wait value.  This is the
     *      time the server will wait before returning an empty result for
     *      a request.  The default setting of 60 seconds is recommended.
     *      Other settings will require tweaks to the Strophe.TIMEOUT value.
     *    (Integer) hold - The optional HTTPBIND hold value.  This is the
     *      number of connections the server will hold at one time.  This
     *      should almost always be set to 1 (the default).
     *    (Integer) wind - The optional HTTBIND window value.  This is the
     *      allowed range of request ids that are valid.  The default is 5.
     */
    attach: function (jid, sid, rid, callback, wait, hold, wind)
    {
        this.jid = jid;
        this.sid = sid;
        this.rid = rid;
        this.connect_callback = callback;

        this.domain = Strophe.getDomainFromJid(this.jid);

        this.authenticated = true;
        this.connected = true;

        this.wait = wait || this.wait;
        this.hold = hold || this.hold;
        this.window = wind || this.window;

        this._changeConnectStatus(Strophe.Status.ATTACHED, null);
    },

    /** Function: xmlInput
     *  User overrideable function that receives XML data coming into the
     *  connection.
     *
     *  The default function does nothing.  User code can override this with
     *  > Strophe.Connection.xmlInput = function (elem) {
     *  >   (user code)
     *  > };
     *
     *  Parameters:
     *    (XMLElement) elem - The XML data received by the connection.
     */
    xmlInput: function (elem)
    {
        return;
    },

    /** Function: xmlOutput
     *  User overrideable function that receives XML data sent to the
     *  connection.
     *
     *  The default function does nothing.  User code can override this with
     *  > Strophe.Connection.xmlOutput = function (elem) {
     *  >   (user code)
     *  > };
     *
     *  Parameters:
     *    (XMLElement) elem - The XMLdata sent by the connection.
     */
    xmlOutput: function (elem)
    {
        return;
    },

    /** Function: rawInput
     *  User overrideable function that receives raw data coming into the
     *  connection.
     *
     *  The default function does nothing.  User code can override this with
     *  > Strophe.Connection.rawInput = function (data) {
     *  >   (user code)
     *  > };
     *
     *  Parameters:
     *    (String) data - The data received by the connection.
     */
    rawInput: function (data)
    {
        return;
    },

    /** Function: rawOutput
     *  User overrideable function that receives raw data sent to the
     *  connection.
     *
     *  The default function does nothing.  User code can override this with
     *  > Strophe.Connection.rawOutput = function (data) {
     *  >   (user code)
     *  > };
     *
     *  Parameters:
     *    (String) data - The data sent by the connection.
     */
    rawOutput: function (data)
    {
        return;
    },

    /** Function: send
     *  Send a stanza.
     *
     *  This function is called to push data onto the send queue to
     *  go out over the wire.  Whenever a request is sent to the BOSH
     *  server, all pending data is sent and the queue is flushed.
     *
     *  Parameters:
     *    (XMLElement |
     *     [XMLElement] |
     *     Strophe.Builder) elem - The stanza to send.
     */
    send: function (elem)
    {
        if (elem === null) { return ; }
        if (typeof(elem.sort) === "function") {
            for (var i = 0; i < elem.length; i++) {
                this._queueData(elem[i]);
            }
        } else if (typeof(elem.tree) === "function") {
            this._queueData(elem.tree());
        } else {
            this._queueData(elem);
        }

        this._throttledRequestHandler();
        clearTimeout(this._idleTimeout);
        this._idleTimeout = setTimeout(this._onIdle.bind(this), 100);
    },

    /** Function: flush
     *  Immediately send any pending outgoing data.
     *
     *  Normally send() queues outgoing data until the next idle period
     *  (100ms), which optimizes network use in the common cases when
     *  several send()s are called in succession. flush() can be used to
     *  immediately send all pending data.
     */
    flush: function ()
    {
        // cancel the pending idle period and run the idle function
        // immediately
        clearTimeout(this._idleTimeout);
        this._onIdle();
    },

    /** Function: sendIQ
     *  Helper function to send IQ stanzas.
     *
     *  Parameters:
     *    (XMLElement) elem - The stanza to send.
     *    (Function) callback - The callback function for a successful request.
     *    (Function) errback - The callback function for a failed or timed
     *      out request.  On timeout, the stanza will be null.
     *    (Integer) timeout - The time specified in milliseconds for a
     *      timeout to occur.
     *
     *  Returns:
     *    The id used to send the IQ.
    */
    sendIQ: function(elem, callback, errback, timeout) {
        var timeoutHandler = null;
        var that = this;

        if (typeof(elem.tree) === "function") {
            elem = elem.tree();
        }
	var id = elem.getAttribute('id');

	// inject id if not found
	if (!id) {
	    id = this.getUniqueId("sendIQ");
	    elem.setAttribute("id", id);
	}

	var handler = this.addHandler(function (stanza) {
	    // remove timeout handler if there is one
            if (timeoutHandler) {
                that.deleteTimedHandler(timeoutHandler);
            }

            var iqtype = stanza.getAttribute('type');
	    if (iqtype == 'result') {
		if (callback) {
                    callback(stanza);
                }
	    } else if (iqtype == 'error') {
		if (errback) {
                    errback(stanza);
                }
	    } else {
                throw {
                    name: "StropheError",
                    message: "Got bad IQ type of " + iqtype
                };
            }
	}, null, 'iq', null, id);

	// if timeout specified, setup timeout handler.
	if (timeout) {
	    timeoutHandler = this.addTimedHandler(timeout, function () {
                // get rid of normal handler
                that.deleteHandler(handler);

	        // call errback on timeout with null stanza
                if (errback) {
		    errback(null);
                }
		return false;
	    });
	}

	this.send(elem);

	return id;
    },

    /** PrivateFunction: _queueData
     *  Queue outgoing data for later sending.  Also ensures that the data
     *  is a DOMElement.
     */
    _queueData: function (element) {
        if (element === null ||
            !element.tagName ||
            !element.childNodes) {
            throw {
                name: "StropheError",
                message: "Cannot queue non-DOMElement."
            };
        }

        this._data.push(element);
    },

    /** PrivateFunction: _sendRestart
     *  Send an xmpp:restart stanza.
     */
    _sendRestart: function ()
    {
        this._data.push("restart");

        this._throttledRequestHandler();
        clearTimeout(this._idleTimeout);
        this._idleTimeout = setTimeout(this._onIdle.bind(this), 100);
    },

    /** Function: addTimedHandler
     *  Add a timed handler to the connection.
     *
     *  This function adds a timed handler.  The provided handler will
     *  be called every period milliseconds until it returns false,
     *  the connection is terminated, or the handler is removed.  Handlers
     *  that wish to continue being invoked should return true.
     *
     *  Because of method binding it is necessary to save the result of
     *  this function if you wish to remove a handler with
     *  deleteTimedHandler().
     *
     *  Note that user handlers are not active until authentication is
     *  successful.
     *
     *  Parameters:
     *    (Integer) period - The period of the handler.
     *    (Function) handler - The callback function.
     *
     *  Returns:
     *    A reference to the handler that can be used to remove it.
     */
    addTimedHandler: function (period, handler)
    {
        var thand = new Strophe.TimedHandler(period, handler);
        this.addTimeds.push(thand);
        return thand;
    },

    /** Function: deleteTimedHandler
     *  Delete a timed handler for a connection.
     *
     *  This function removes a timed handler from the connection.  The
     *  handRef parameter is *not* the function passed to addTimedHandler(),
     *  but is the reference returned from addTimedHandler().
     *
     *  Parameters:
     *    (Strophe.TimedHandler) handRef - The handler reference.
     */
    deleteTimedHandler: function (handRef)
    {
        // this must be done in the Idle loop so that we don't change
        // the handlers during iteration
        this.removeTimeds.push(handRef);
    },

    /** Function: addHandler
     *  Add a stanza handler for the connection.
     *
     *  This function adds a stanza handler to the connection.  The
     *  handler callback will be called for any stanza that matches
     *  the parameters.  Note that if multiple parameters are supplied,
     *  they must all match for the handler to be invoked.
     *
     *  The handler will receive the stanza that triggered it as its argument.
     *  The handler should return true if it is to be invoked again;
     *  returning false will remove the handler after it returns.
     *
     *  As a convenience, the ns parameters applies to the top level element
     *  and also any of its immediate children.  This is primarily to make
     *  matching /iq/query elements easy.
     *
     *  The options argument contains handler matching flags that affect how
     *  matches are determined. Currently the only flag is matchBare (a
     *  boolean). When matchBare is true, the from parameter and the from
     *  attribute on the stanza will be matched as bare JIDs instead of
     *  full JIDs. To use this, pass {matchBare: true} as the value of
     *  options. The default value for matchBare is false.
     *
     *  The return value should be saved if you wish to remove the handler
     *  with deleteHandler().
     *
     *  Parameters:
     *    (Function) handler - The user callback.
     *    (String) ns - The namespace to match.
     *    (String) name - The stanza name to match.
     *    (String) type - The stanza type attribute to match.
     *    (String) id - The stanza id attribute to match.
     *    (String) from - The stanza from attribute to match.
     *    (String) options - The handler options
     *
     *  Returns:
     *    A reference to the handler that can be used to remove it.
     */
    addHandler: function (handler, ns, name, type, id, from, options)
    {
        var hand = new Strophe.Handler(handler, ns, name, type, id, from, options);
        this.addHandlers.push(hand);
        return hand;
    },

    /** Function: deleteHandler
     *  Delete a stanza handler for a connection.
     *
     *  This function removes a stanza handler from the connection.  The
     *  handRef parameter is *not* the function passed to addHandler(),
     *  but is the reference returned from addHandler().
     *
     *  Parameters:
     *    (Strophe.Handler) handRef - The handler reference.
     */
    deleteHandler: function (handRef)
    {
        // this must be done in the Idle loop so that we don't change
        // the handlers during iteration
        this.removeHandlers.push(handRef);
    },

    /** Function: disconnect
     *  Start the graceful disconnection process.
     *
     *  This function starts the disconnection process.  This process starts
     *  by sending unavailable presence and sending BOSH body of type
     *  terminate.  A timeout handler makes sure that disconnection happens
     *  even if the BOSH server does not respond.
     *
     *  The user supplied connection callback will be notified of the
     *  progress as this process happens.
     *
     *  Parameters:
     *    (String) reason - The reason the disconnect is occuring.
     */
    disconnect: function (reason)
    {
        this._changeConnectStatus(Strophe.Status.DISCONNECTING, reason);

        Strophe.info("Disconnect was called because: " + reason);
        if (this.connected) {
            // setup timeout handler
            this._disconnectTimeout = this._addSysTimedHandler(
                3000, this._onDisconnectTimeout.bind(this));
            this._sendTerminate();
        }
    },

    /** PrivateFunction: _changeConnectStatus
     *  _Private_ helper function that makes sure plugins and the user's
     *  callback are notified of connection status changes.
     *
     *  Parameters:
     *    (Integer) status - the new connection status, one of the values
     *      in Strophe.Status
     *    (String) condition - the error condition or null
     */
    _changeConnectStatus: function (status, condition)
    {
        // notify all plugins listening for status changes
        for (var k in Strophe._connectionPlugins) {
            if (Strophe._connectionPlugins.hasOwnProperty(k)) {
                var plugin = this[k];
                if (plugin.statusChanged) {
                    try {
                        plugin.statusChanged(status, condition);
                    } catch (err) {
                        Strophe.error("" + k + " plugin caused an exception " +
                                      "changing status: " + err);
                    }
                }
            }
        }

        // notify the user's callback
        if (this.connect_callback) {
            try {
                this.connect_callback(status, condition);
            } catch (e) {
                Strophe.error("User connection callback caused an " +
                              "exception: " + e);
            }
        }
    },

    /** PrivateFunction: _buildBody
     *  _Private_ helper function to generate the <body/> wrapper for BOSH.
     *
     *  Returns:
     *    A Strophe.Builder with a <body/> element.
     */
    _buildBody: function ()
    {
        var bodyWrap = $build('body', {
            rid: this.rid++,
            xmlns: Strophe.NS.HTTPBIND
        });

        if (this.sid !== null) {
            bodyWrap.attrs({sid: this.sid});
        }

        return bodyWrap;
    },

    /** PrivateFunction: _removeRequest
     *  _Private_ function to remove a request from the queue.
     *
     *  Parameters:
     *    (Strophe.Request) req - The request to remove.
     */
    _removeRequest: function (req)
    {
        Strophe.debug("removing request");

        var i;
        for (i = this._requests.length - 1; i >= 0; i--) {
            if (req == this._requests[i]) {
                this._requests.splice(i, 1);
            }
        }

        // IE6 fails on setting to null, so set to empty function
        req.xhr.onreadystatechange = function () {};

        this._throttledRequestHandler();
    },

    /** PrivateFunction: _restartRequest
     *  _Private_ function to restart a request that is presumed dead.
     *
     *  Parameters:
     *    (Integer) i - The index of the request in the queue.
     */
    _restartRequest: function (i)
    {
        var req = this._requests[i];
        if (req.dead === null) {
            req.dead = new Date();
        }

        this._processRequest(i);
    },

    /** PrivateFunction: _processRequest
     *  _Private_ function to process a request in the queue.
     *
     *  This function takes requests off the queue and sends them and
     *  restarts dead requests.
     *
     *  Parameters:
     *    (Integer) i - The index of the request in the queue.
     */
    _processRequest: function (i)
    {
        var req = this._requests[i];
        var reqStatus = -1;

        try {
            if (req.xhr.readyState == 4) {
                reqStatus = req.xhr.status;
            }
        } catch (e) {
            Strophe.error("caught an error in _requests[" + i +
                          "], reqStatus: " + reqStatus);
        }

        if (typeof(reqStatus) == "undefined") {
            reqStatus = -1;
        }

        // make sure we limit the number of retries
        if (req.sends > 5) {
            this._onDisconnectTimeout();
            return;
        }

        var time_elapsed = req.age();
        var primaryTimeout = (!isNaN(time_elapsed) &&
                              time_elapsed > Math.floor(Strophe.TIMEOUT * this.wait));
        var secondaryTimeout = (req.dead !== null &&
                                req.timeDead() > Math.floor(Strophe.SECONDARY_TIMEOUT * this.wait));
        var requestCompletedWithServerError = (req.xhr.readyState == 4 &&
                                               (reqStatus < 1 ||
                                                reqStatus >= 500));
        if (primaryTimeout || secondaryTimeout ||
            requestCompletedWithServerError) {
            if (secondaryTimeout) {
                Strophe.error("Request " +
                              this._requests[i].id +
                              " timed out (secondary), restarting");
            }
            req.abort = true;
            req.xhr.abort();
            // setting to null fails on IE6, so set to empty function
            req.xhr.onreadystatechange = function () {};
            this._requests[i] = new Strophe.Request(req.xmlData,
                                                    req.origFunc,
                                                    req.rid,
                                                    req.sends);
            req = this._requests[i];
        }

        if (req.xhr.readyState === 0) {
            Strophe.debug("request id " + req.id +
                          "." + req.sends + " posting");

            try {
                req.xhr.open("POST", this.service, true);
            } catch (e2) {
                Strophe.error("XHR open failed.");
                if (!this.connected) {
                    this._changeConnectStatus(Strophe.Status.CONNFAIL,
                                              "bad-service");
                }
                this.disconnect();
                return;
            }

            // Fires the XHR request -- may be invoked immediately
            // or on a gradually expanding retry window for reconnects
            var sendFunc = function () {
                req.date = new Date();
                req.xhr.send(req.data);
            };

            // Implement progressive backoff for reconnects --
            // First retry (send == 1) should also be instantaneous
            if (req.sends > 1) {
                // Using a cube of the retry number creates a nicely
                // expanding retry window
                var backoff = Math.min(Math.floor(Strophe.TIMEOUT * this.wait),
                                       Math.pow(req.sends, 3)) * 1000;
                setTimeout(sendFunc, backoff);
            } else {
                sendFunc();
            }

            req.sends++;

            if (this.xmlOutput !== Strophe.Connection.prototype.xmlOutput) {
                this.xmlOutput(req.xmlData);
            }
            if (this.rawOutput !== Strophe.Connection.prototype.rawOutput) {
                this.rawOutput(req.data);
            }
        } else {
            Strophe.debug("_processRequest: " +
                          (i === 0 ? "first" : "second") +
                          " request has readyState of " +
                          req.xhr.readyState);
        }
    },

    /** PrivateFunction: _throttledRequestHandler
     *  _Private_ function to throttle requests to the connection window.
     *
     *  This function makes sure we don't send requests so fast that the
     *  request ids overflow the connection window in the case that one
     *  request died.
     */
    _throttledRequestHandler: function ()
    {
        if (!this._requests) {
            Strophe.debug("_throttledRequestHandler called with " +
                          "undefined requests");
        } else {
            Strophe.debug("_throttledRequestHandler called with " +
                          this._requests.length + " requests");
        }

        if (!this._requests || this._requests.length === 0) {
            return;
        }

        if (this._requests.length > 0) {
            this._processRequest(0);
        }

        if (this._requests.length > 1 &&
            Math.abs(this._requests[0].rid -
                     this._requests[1].rid) < this.window) {
            this._processRequest(1);
        }
    },

    /** PrivateFunction: _onRequestStateChange
     *  _Private_ handler for Strophe.Request state changes.
     *
     *  This function is called when the XMLHttpRequest readyState changes.
     *  It contains a lot of error handling logic for the many ways that
     *  requests can fail, and calls the request callback when requests
     *  succeed.
     *
     *  Parameters:
     *    (Function) func - The handler for the request.
     *    (Strophe.Request) req - The request that is changing readyState.
     */
    _onRequestStateChange: function (func, req)
    {
        Strophe.debug("request id " + req.id +
                      "." + req.sends + " state changed to " +
                      req.xhr.readyState);

        if (req.abort) {
            req.abort = false;
            return;
        }

        // request complete
        var reqStatus;
        if (req.xhr.readyState == 4) {
            reqStatus = 0;
            try {
                reqStatus = req.xhr.status;
            } catch (e) {
                // ignore errors from undefined status attribute.  works
                // around a browser bug
            }

            if (typeof(reqStatus) == "undefined") {
                reqStatus = 0;
            }

            if (this.disconnecting) {
                if (reqStatus >= 400) {
                    this._hitError(reqStatus);
                    return;
                }
            }

            var reqIs0 = (this._requests[0] == req);
            var reqIs1 = (this._requests[1] == req);

            if ((reqStatus > 0 && reqStatus < 500) || req.sends > 5) {
                // remove from internal queue
                this._removeRequest(req);
                Strophe.debug("request id " +
                              req.id +
                              " should now be removed");
            }

            // request succeeded
            if (reqStatus == 200) {
                // if request 1 finished, or request 0 finished and request
                // 1 is over Strophe.SECONDARY_TIMEOUT seconds old, we need to
                // restart the other - both will be in the first spot, as the
                // completed request has been removed from the queue already
                if (reqIs1 ||
                    (reqIs0 && this._requests.length > 0 &&
                     this._requests[0].age() > Math.floor(Strophe.SECONDARY_TIMEOUT * this.wait))) {
                    this._restartRequest(0);
                }
                // call handler
                Strophe.debug("request id " +
                              req.id + "." +
                              req.sends + " got 200");
                func(req);
                this.errors = 0;
            } else {
                Strophe.error("request id " +
                              req.id + "." +
                              req.sends + " error " + reqStatus +
                              " happened");
                if (reqStatus === 0 ||
                    (reqStatus >= 400 && reqStatus < 600) ||
                    reqStatus >= 12000) {
                    this._hitError(reqStatus);
                    if (reqStatus >= 400 && reqStatus < 500) {
                        this._changeConnectStatus(Strophe.Status.DISCONNECTING,
                                                  null);
                        this._doDisconnect();
                    }
                }
            }

            if (!((reqStatus > 0 && reqStatus < 500) ||
                  req.sends > 5)) {
                this._throttledRequestHandler();
            }
        }
    },

    /** PrivateFunction: _hitError
     *  _Private_ function to handle the error count.
     *
     *  Requests are resent automatically until their error count reaches
     *  5.  Each time an error is encountered, this function is called to
     *  increment the count and disconnect if the count is too high.
     *
     *  Parameters:
     *    (Integer) reqStatus - The request status.
     */
    _hitError: function (reqStatus)
    {
        this.errors++;
        Strophe.warn("request errored, status: " + reqStatus +
                     ", number of errors: " + this.errors);
        if (this.errors > 4) {
            this._onDisconnectTimeout();
        }
    },

    /** PrivateFunction: _doDisconnect
     *  _Private_ function to disconnect.
     *
     *  This is the last piece of the disconnection logic.  This resets the
     *  connection and alerts the user's connection callback.
     */
    _doDisconnect: function ()
    {
        Strophe.info("_doDisconnect was called");
        this.authenticated = false;
        this.disconnecting = false;
        this.sid = null;
        this.streamId = null;
        this.rid = Math.floor(Math.random() * 4294967295);

        // tell the parent we disconnected
        if (this.connected) {
            this._changeConnectStatus(Strophe.Status.DISCONNECTED, null);
            this.connected = false;
        }

        // delete handlers
        this.handlers = [];
        this.timedHandlers = [];
        this.removeTimeds = [];
        this.removeHandlers = [];
        this.addTimeds = [];
        this.addHandlers = [];
    },

    /** PrivateFunction: _dataRecv
     *  _Private_ handler to processes incoming data from the the connection.
     *
     *  Except for _connect_cb handling the initial connection request,
     *  this function handles the incoming data for all requests.  This
     *  function also fires stanza handlers that match each incoming
     *  stanza.
     *
     *  Parameters:
     *    (Strophe.Request) req - The request that has data ready.
     */
    _dataRecv: function (req)
    {
        try {
            var elem = req.getResponse();
        } catch (e) {
            if (e != "parsererror") { throw e; }
            this.disconnect("strophe-parsererror");
        }
        if (elem === null) { return; }

        if (this.xmlInput !== Strophe.Connection.prototype.xmlInput) {
            this.xmlInput(elem);
        }
        if (this.rawInput !== Strophe.Connection.prototype.rawInput) {
            this.rawInput(Strophe.serialize(elem));
        }

        // remove handlers scheduled for deletion
        var i, hand;
        while (this.removeHandlers.length > 0) {
            hand = this.removeHandlers.pop();
            i = this.handlers.indexOf(hand);
            if (i >= 0) {
                this.handlers.splice(i, 1);
            }
        }

        // add handlers scheduled for addition
        while (this.addHandlers.length > 0) {
            this.handlers.push(this.addHandlers.pop());
        }

        // handle graceful disconnect
        if (this.disconnecting && this._requests.length === 0) {
            this.deleteTimedHandler(this._disconnectTimeout);
            this._disconnectTimeout = null;
            this._doDisconnect();
            return;
        }

        var typ = elem.getAttribute("type");
        var cond, conflict;
        if (typ !== null && typ == "terminate") {
            // Don't process stanzas that come in after disconnect
            if (this.disconnecting) {
                return;
            }

            // an error occurred
            cond = elem.getAttribute("condition");
            conflict = elem.getElementsByTagName("conflict");
            if (cond !== null) {
                if (cond == "remote-stream-error" && conflict.length > 0) {
                    cond = "conflict";
                }
                this._changeConnectStatus(Strophe.Status.CONNFAIL, cond);
            } else {
                this._changeConnectStatus(Strophe.Status.CONNFAIL, "unknown");
            }
            this.disconnect();
            return;
        }

        // send each incoming stanza through the handler chain
        var that = this;
        Strophe.forEachChild(elem, null, function (child) {
            var i, newList;
            // process handlers
            newList = that.handlers;
            that.handlers = [];
            for (i = 0; i < newList.length; i++) {
                var hand = newList[i];
                // encapsulate 'handler.run' not to lose the whole handler list if
                // one of the handlers throws an exception
                try {
                    if (hand.isMatch(child) &&
                        (that.authenticated || !hand.user)) {
                        if (hand.run(child)) {
                            that.handlers.push(hand);
                        }
                    } else {
                        that.handlers.push(hand);
                    }
                } catch(e) {
                    //if the handler throws an exception, we consider it as false
                }
            }
        });
    },

    /** PrivateFunction: _sendTerminate
     *  _Private_ function to send initial disconnect sequence.
     *
     *  This is the first step in a graceful disconnect.  It sends
     *  the BOSH server a terminate body and includes an unavailable
     *  presence if authentication has completed.
     */
    _sendTerminate: function ()
    {
        Strophe.info("_sendTerminate was called");
        var body = this._buildBody().attrs({type: "terminate"});

        if (this.authenticated) {
            body.c('presence', {
                xmlns: Strophe.NS.CLIENT,
                type: 'unavailable'
            });
        }

        this.disconnecting = true;

        var req = new Strophe.Request(body.tree(),
                                      this._onRequestStateChange.bind(
                                          this, this._dataRecv.bind(this)),
                                      body.tree().getAttribute("rid"));

        this._requests.push(req);
        this._throttledRequestHandler();
    },

    /** PrivateFunction: _connect_cb
     *  _Private_ handler for initial connection request.
     *
     *  This handler is used to process the initial connection request
     *  response from the BOSH server. It is used to set up authentication
     *  handlers and start the authentication process.
     *
     *  SASL authentication will be attempted if available, otherwise
     *  the code will fall back to legacy authentication.
     *
     *  Parameters:
     *    (Strophe.Request) req - The current request.
     *    (Function) _callback - low level (xmpp) connect callback function.
     *      Useful for plugins with their own xmpp connect callback (when their)
     *      want to do something special).
     */
    _connect_cb: function (req, _callback)
    {
        Strophe.info("_connect_cb was called");

        this.connected = true;
        var bodyWrap = req.getResponse();
        if (!bodyWrap) { return; }

        if (this.xmlInput !== Strophe.Connection.prototype.xmlInput) {
            this.xmlInput(bodyWrap);
        }
        if (this.rawInput !== Strophe.Connection.prototype.rawInput) {
            this.rawInput(Strophe.serialize(bodyWrap));
        }

        var typ = bodyWrap.getAttribute("type");
        var cond, conflict;
        if (typ !== null && typ == "terminate") {
            // an error occurred
            cond = bodyWrap.getAttribute("condition");
            conflict = bodyWrap.getElementsByTagName("conflict");
            if (cond !== null) {
                if (cond == "remote-stream-error" && conflict.length > 0) {
                    cond = "conflict";
                }
                this._changeConnectStatus(Strophe.Status.CONNFAIL, cond);
            } else {
                this._changeConnectStatus(Strophe.Status.CONNFAIL, "unknown");
            }
            return;
        }

        // check to make sure we don't overwrite these if _connect_cb is
        // called multiple times in the case of missing stream:features
        if (!this.sid) {
            this.sid = bodyWrap.getAttribute("sid");
        }
        if (!this.stream_id) {
            this.stream_id = bodyWrap.getAttribute("authid");
        }
        var wind = bodyWrap.getAttribute('requests');
        if (wind) { this.window = parseInt(wind, 10); }
        var hold = bodyWrap.getAttribute('hold');
        if (hold) { this.hold = parseInt(hold, 10); }
        var wait = bodyWrap.getAttribute('wait');
        if (wait) { this.wait = parseInt(wait, 10); }

<<<<<<< HEAD
//
        this._authentication.sasl_plain = false;
        this._authentication.sasl_digest_md5 = false;
        this._authentication.sasl_anonymous = false;
=======

        var do_sasl_plain = false;
        var do_sasl_scram_sha1 = false;
        var do_sasl_digest_md5 = false;
        var do_sasl_anonymous = false;
>>>>>>> 8b8d22a9

        var mechanisms = bodyWrap.getElementsByTagName("mechanism");
        var i, mech, auth_str, hashed_auth_str;
        if (mechanisms.length > 0) {
            for (i = 0; i < mechanisms.length; i++) {
                mech = Strophe.getText(mechanisms[i]);
<<<<<<< HEAD
                if (mech == 'DIGEST-MD5') {
                    this._authentication.sasl_digest_md5 = true;
=======
                if (mech == 'SCRAM-SHA-1') {
                    do_sasl_scram_sha1 = true;
                } else if (mech == 'DIGEST-MD5') {
                    do_sasl_digest_md5 = true;
>>>>>>> 8b8d22a9
                } else if (mech == 'PLAIN') {
                    this._authentication.sasl_plain = true;
                } else if (mech == 'ANONYMOUS') {
                    this._authentication.sasl_anonymous = true;
                }
            }
        } else {
            _callback = _callback || this._connect_cb;
            // we didn't get stream:features yet, so we need wait for it
            // by sending a blank poll request
            var body = this._buildBody();
            this._requests.push(
                new Strophe.Request(body.tree(),
                                    this._onRequestStateChange.bind(
                                        this, _callback.bind(this)),
                                    body.tree().getAttribute("rid")));
            this._throttledRequestHandler();
            return;
        }
        if (this.do_authentication !== false)
            this.authenticate();
    },

    /** Function: authenticate
     * Set up authentication
     *
     *  Contiunues the initial connection request by setting up authentication
     *  handlers and start the authentication process.
     *
     *  SASL authentication will be attempted if available, otherwise
     *  the code will fall back to legacy authentication.
     *
     */
    authenticate: function ()
    {
        if (Strophe.getNodeFromJid(this.jid) === null &&
            this._authentication.sasl_anonymous) {
            this._changeConnectStatus(Strophe.Status.AUTHENTICATING, null);
            this._sasl_success_handler = this._addSysHandler(
                this._sasl_success_cb.bind(this), null,
                "success", null, null);
            this._sasl_failure_handler = this._addSysHandler(
                this._sasl_failure_cb.bind(this), null,
                "failure", null, null);

            this.send($build("auth", {
                xmlns: Strophe.NS.SASL,
                mechanism: "ANONYMOUS"
            }).tree());
        } else if (Strophe.getNodeFromJid(this.jid) === null) {
            // we don't have a node, which is required for non-anonymous
            // client connections
            this._changeConnectStatus(Strophe.Status.CONNFAIL,
                                      'x-strophe-bad-non-anon-jid');
            this.disconnect();
<<<<<<< HEAD
        } else if (this._authentication.sasl_digest_md5) {
=======
        } else if (do_sasl_scram_sha1) {
            var cnonce = MD5.hexdigest(Math.random() * 1234567890);

            var auth_str = "n=" + Strophe.getNodeFromJid(this.jid);
            auth_str += ",r=";
            auth_str += cnonce;

            this._sasl_data["cnonce"] = cnonce;
            this._sasl_data["client-first-message-bare"] = auth_str;

            auth_str = "n,," + auth_str;

            this._changeConnectStatus(Strophe.Status.AUTHENTICATING, null);
            this._sasl_challenge_handler = this._addSysHandler(
                this._sasl_scram_challenge_cb.bind(this), null,
                "challenge", null, null);
            this._sasl_failure_handler = this._addSysHandler(
                this._sasl_failure_cb.bind(this), null,
                "failure", null, null);

            this.send($build("auth", {
                xmlns: Strophe.NS.SASL,
                mechanism: "SCRAM-SHA-1"
            }).t(Base64.encode(auth_str)).tree());
        } else if (do_sasl_digest_md5) {
>>>>>>> 8b8d22a9
            this._changeConnectStatus(Strophe.Status.AUTHENTICATING, null);
            this._sasl_challenge_handler = this._addSysHandler(
                this._sasl_digest_challenge1_cb.bind(this), null,
                "challenge", null, null);
            this._sasl_failure_handler = this._addSysHandler(
                this._sasl_failure_cb.bind(this), null,
                "failure", null, null);

            this.send($build("auth", {
                xmlns: Strophe.NS.SASL,
                mechanism: "DIGEST-MD5"
            }).tree());
        } else if (this._authentication.sasl_plain) {
            // Build the plain auth string (barejid null
            // username null password) and base 64 encoded.
            auth_str = Strophe.getBareJidFromJid(this.jid);
            auth_str = auth_str + "\u0000";
            auth_str = auth_str + Strophe.getNodeFromJid(this.jid);
            auth_str = auth_str + "\u0000";
            auth_str = auth_str + this.pass;

            this._changeConnectStatus(Strophe.Status.AUTHENTICATING, null);
            this._sasl_success_handler = this._addSysHandler(
                this._sasl_success_cb.bind(this), null,
                "success", null, null);
            this._sasl_failure_handler = this._addSysHandler(
                this._sasl_failure_cb.bind(this), null,
                "failure", null, null);

            hashed_auth_str = Base64.encode(auth_str);
            this.send($build("auth", {
                xmlns: Strophe.NS.SASL,
                mechanism: "PLAIN"
            }).t(hashed_auth_str).tree());
        } else {
            this._changeConnectStatus(Strophe.Status.AUTHENTICATING, null);
            this._addSysHandler(this._auth1_cb.bind(this), null, null,
                                null, "_auth_1");

            this.send($iq({
                type: "get",
                to: this.domain,
                id: "_auth_1"
            }).c("query", {
                xmlns: Strophe.NS.AUTH
            }).c("username", {}).t(Strophe.getNodeFromJid(this.jid)).tree());
        }
    },

    /** PrivateFunction: _sasl_digest_challenge1_cb
     *  _Private_ handler for DIGEST-MD5 SASL authentication.
     *
     *  Parameters:
     *    (XMLElement) elem - The challenge stanza.
     *
     *  Returns:
     *    false to remove the handler.
     */
    _sasl_digest_challenge1_cb: function (elem)
    {
        var attribMatch = /([a-z]+)=("[^"]+"|[^,"]+)(?:,|$)/;

        var challenge = Base64.decode(Strophe.getText(elem));
        var cnonce = MD5.hexdigest("" + (Math.random() * 1234567890));
        var realm = "";
        var host = null;
        var nonce = "";
        var qop = "";
        var matches;

        // remove unneeded handlers
        this.deleteHandler(this._sasl_failure_handler);

        while (challenge.match(attribMatch)) {
            matches = challenge.match(attribMatch);
            challenge = challenge.replace(matches[0], "");
            matches[2] = matches[2].replace(/^"(.+)"$/, "$1");
            switch (matches[1]) {
            case "realm":
                realm = matches[2];
                break;
            case "nonce":
                nonce = matches[2];
                break;
            case "qop":
                qop = matches[2];
                break;
            case "host":
                host = matches[2];
                break;
            }
        }

        var digest_uri = "xmpp/" + this.domain;
        if (host !== null) {
            digest_uri = digest_uri + "/" + host;
        }

        var A1 = MD5.hash(Strophe.getNodeFromJid(this.jid) +
                          ":" + realm + ":" + this.pass) +
            ":" + nonce + ":" + cnonce;
        var A2 = 'AUTHENTICATE:' + digest_uri;

        var responseText = "";
        responseText += 'username=' +
            this._quote(Strophe.getNodeFromJid(this.jid)) + ',';
        responseText += 'realm=' + this._quote(realm) + ',';
        responseText += 'nonce=' + this._quote(nonce) + ',';
        responseText += 'cnonce=' + this._quote(cnonce) + ',';
        responseText += 'nc="00000001",';
        responseText += 'qop="auth",';
        responseText += 'digest-uri=' + this._quote(digest_uri) + ',';
        responseText += 'response=' + this._quote(
            MD5.hexdigest(MD5.hexdigest(A1) + ":" +
                          nonce + ":00000001:" +
                          cnonce + ":auth:" +
                          MD5.hexdigest(A2))) + ',';
        responseText += 'charset="utf-8"';

        this._sasl_challenge_handler = this._addSysHandler(
            this._sasl_digest_challenge2_cb.bind(this), null,
            "challenge", null, null);
        this._sasl_success_handler = this._addSysHandler(
            this._sasl_success_cb.bind(this), null,
            "success", null, null);
        this._sasl_failure_handler = this._addSysHandler(
            this._sasl_failure_cb.bind(this), null,
            "failure", null, null);

        this.send($build('response', {
            xmlns: Strophe.NS.SASL
        }).t(Base64.encode(responseText)).tree());

        return false;
    },

    /** PrivateFunction: _quote
     *  _Private_ utility function to backslash escape and quote strings.
     *
     *  Parameters:
     *    (String) str - The string to be quoted.
     *
     *  Returns:
     *    quoted string
     */
    _quote: function (str)
    {
        return '"' + str.replace(/\\/g, "\\\\").replace(/"/g, '\\"') + '"';
        //" end string workaround for emacs
    },


    /** PrivateFunction: _sasl_digest_challenge2_cb
     *  _Private_ handler for second step of DIGEST-MD5 SASL authentication.
     *
     *  Parameters:
     *    (XMLElement) elem - The challenge stanza.
     *
     *  Returns:
     *    false to remove the handler.
     */
    _sasl_digest_challenge2_cb: function (elem)
    {
        // remove unneeded handlers
        this.deleteHandler(this._sasl_success_handler);
        this.deleteHandler(this._sasl_failure_handler);

        this._sasl_success_handler = this._addSysHandler(
            this._sasl_success_cb.bind(this), null,
            "success", null, null);
        this._sasl_failure_handler = this._addSysHandler(
            this._sasl_failure_cb.bind(this), null,
            "failure", null, null);
        this.send($build('response', {xmlns: Strophe.NS.SASL}).tree());
        return false;
    },

    /** PrivateFunction: _sasl_scram_challenge_cb
     *  _Private_ handler for SCRAM-SHA-1 SASL authentication.
     *
     *  Parameters:
     *    (XMLElement) elem - The challenge stanza.
     *
     *  Returns:
     *    false to remove the handler.
     */
    _sasl_scram_challenge_cb: function (elem)
    {
        var nonce, salt, iter, Hi, U, U_old;
        var clientKey, serverKey, clientSignature;
        var responseText = "c=biws,";
        var challenge = Base64.decode(Strophe.getText(elem));
        var authMessage = this._sasl_data["client-first-message-bare"] + "," +
            challenge + ",";
        var cnonce = this._sasl_data["cnonce"]
        var attribMatch = /([a-z]+)=([^,]+)(,|$)/;

        // remove unneeded handlers
        this.deleteHandler(this._sasl_failure_handler);

        while (challenge.match(attribMatch)) {
            matches = challenge.match(attribMatch);
            challenge = challenge.replace(matches[0], "");
            switch (matches[1]) {
            case "r":
                nonce = matches[2];
                break;
            case "s":
                salt = matches[2];
                break;
            case "i":
                iter = matches[2];
                break;
            }
        }

        if (!(nonce.substr(0, cnonce.length) === cnonce)) {
            this._sasl_data = [];
            return this._sasl_failure_cb(null);
        }

        responseText += "r=" + nonce;
        authMessage += responseText;

        salt = Base64.decode(salt);
        salt += "\0\0\0\1";

        Hi = U_old = core_hmac_sha1(this.pass, salt);
        for (i = 1; i < iter; i++) {
            U = core_hmac_sha1(this.pass, binb2str(U_old));
            for (k = 0; k < 5; k++) {
                Hi[k] ^= U[k];
            }
            U_old = U;
        }
        Hi = binb2str(Hi);

        clientKey = core_hmac_sha1(Hi, "Client Key");
        serverKey = str_hmac_sha1(Hi, "Server Key");
        clientSignature = core_hmac_sha1(str_sha1(binb2str(clientKey)), authMessage);
        this._sasl_data["server-signature"] = b64_hmac_sha1(serverKey, authMessage);

        for (k = 0; k < 5; k++) {
            clientKey[k] ^= clientSignature[k];
        }

        responseText += ",p=" + Base64.encode(binb2str(clientKey));

        this._sasl_success_handler = this._addSysHandler(
            this._sasl_success_cb.bind(this), null,
            "success", null, null);
        this._sasl_failure_handler = this._addSysHandler(
            this._sasl_failure_cb.bind(this), null,
            "failure", null, null);

        this.send($build('response', {
            xmlns: Strophe.NS.SASL
        }).t(Base64.encode(responseText)).tree());

        return false;
    },

    /** PrivateFunction: _auth1_cb
     *  _Private_ handler for legacy authentication.
     *
     *  This handler is called in response to the initial <iq type='get'/>
     *  for legacy authentication.  It builds an authentication <iq/> and
     *  sends it, creating a handler (calling back to _auth2_cb()) to
     *  handle the result
     *
     *  Parameters:
     *    (XMLElement) elem - The stanza that triggered the callback.
     *
     *  Returns:
     *    false to remove the handler.
     */
    _auth1_cb: function (elem)
    {
        // build plaintext auth iq
        var iq = $iq({type: "set", id: "_auth_2"})
            .c('query', {xmlns: Strophe.NS.AUTH})
            .c('username', {}).t(Strophe.getNodeFromJid(this.jid))
            .up()
            .c('password').t(this.pass);

        if (!Strophe.getResourceFromJid(this.jid)) {
            // since the user has not supplied a resource, we pick
            // a default one here.  unlike other auth methods, the server
            // cannot do this for us.
            this.jid = Strophe.getBareJidFromJid(this.jid) + '/strophe';
        }
        iq.up().c('resource', {}).t(Strophe.getResourceFromJid(this.jid));

        this._addSysHandler(this._auth2_cb.bind(this), null,
                            null, null, "_auth_2");

        this.send(iq.tree());

        return false;
    },

    /** PrivateFunction: _sasl_success_cb
     *  _Private_ handler for succesful SASL authentication.
     *
     *  Parameters:
     *    (XMLElement) elem - The matching stanza.
     *
     *  Returns:
     *    false to remove the handler.
     */
    _sasl_success_cb: function (elem)
    {
        if (this._sasl_data["server-signature"]) {
            var serverSignature;
            var success = Base64.decode(Strophe.getText(elem));
            var attribMatch = /([a-z]+)=([^,]+)(,|$)/;
            matches = success.match(attribMatch);
            if (matches[1] == "v") {
                serverSignature = matches[2];
            }
	    if (serverSignature != this._sasl_data["server-signature"]) {
		// remove old handlers
		this.deleteHandler(this._sasl_failure_handler);
		this._sasl_failure_handler = null;
		if (this._sasl_challenge_handler) {
			this.deleteHandler(this._sasl_challenge_handler);
			this._sasl_challenge_handler = null;
		}

		this._sasl_data = [];
		return this._sasl_failure_cb(null);
	    }
	}

	Strophe.info("SASL authentication succeeded.");

        // remove old handlers
        this.deleteHandler(this._sasl_failure_handler);
        this._sasl_failure_handler = null;
        if (this._sasl_challenge_handler) {
            this.deleteHandler(this._sasl_challenge_handler);
            this._sasl_challenge_handler = null;
        }

        this._addSysHandler(this._sasl_auth1_cb.bind(this), null,
                            "stream:features", null, null);

        // we must send an xmpp:restart now
        this._sendRestart();

        return false;
    },

    /** PrivateFunction: _sasl_auth1_cb
     *  _Private_ handler to start stream binding.
     *
     *  Parameters:
     *    (XMLElement) elem - The matching stanza.
     *
     *  Returns:
     *    false to remove the handler.
     */
    _sasl_auth1_cb: function (elem)
    {
        // save stream:features for future usage
        this.features = elem;

        var i, child;

        for (i = 0; i < elem.childNodes.length; i++) {
            child = elem.childNodes[i];
            if (child.nodeName == 'bind') {
                this.do_bind = true;
            }

            if (child.nodeName == 'session') {
                this.do_session = true;
            }
        }

        if (!this.do_bind) {
            this._changeConnectStatus(Strophe.Status.AUTHFAIL, null);
            return false;
        } else {
            this._addSysHandler(this._sasl_bind_cb.bind(this), null, null,
                                null, "_bind_auth_2");

            var resource = Strophe.getResourceFromJid(this.jid);
            if (resource) {
                this.send($iq({type: "set", id: "_bind_auth_2"})
                          .c('bind', {xmlns: Strophe.NS.BIND})
                          .c('resource', {}).t(resource).tree());
            } else {
                this.send($iq({type: "set", id: "_bind_auth_2"})
                          .c('bind', {xmlns: Strophe.NS.BIND})
                          .tree());
            }
        }

        return false;
    },

    /** PrivateFunction: _sasl_bind_cb
     *  _Private_ handler for binding result and session start.
     *
     *  Parameters:
     *    (XMLElement) elem - The matching stanza.
     *
     *  Returns:
     *    false to remove the handler.
     */
    _sasl_bind_cb: function (elem)
    {
        if (elem.getAttribute("type") == "error") {
            Strophe.info("SASL binding failed.");
            this._changeConnectStatus(Strophe.Status.AUTHFAIL, null);
            return false;
        }

        // TODO - need to grab errors
        var bind = elem.getElementsByTagName("bind");
        var jidNode;
        if (bind.length > 0) {
            // Grab jid
            jidNode = bind[0].getElementsByTagName("jid");
            if (jidNode.length > 0) {
                this.jid = Strophe.getText(jidNode[0]);

                if (this.do_session) {
                    this._addSysHandler(this._sasl_session_cb.bind(this),
                                        null, null, null, "_session_auth_2");

                    this.send($iq({type: "set", id: "_session_auth_2"})
                                  .c('session', {xmlns: Strophe.NS.SESSION})
                                  .tree());
                } else {
                    this.authenticated = true;
                    this._changeConnectStatus(Strophe.Status.CONNECTED, null);
                }
            }
        } else {
            Strophe.info("SASL binding failed.");
            this._changeConnectStatus(Strophe.Status.AUTHFAIL, null);
            return false;
        }
    },

    /** PrivateFunction: _sasl_session_cb
     *  _Private_ handler to finish successful SASL connection.
     *
     *  This sets Connection.authenticated to true on success, which
     *  starts the processing of user handlers.
     *
     *  Parameters:
     *    (XMLElement) elem - The matching stanza.
     *
     *  Returns:
     *    false to remove the handler.
     */
    _sasl_session_cb: function (elem)
    {
        if (elem.getAttribute("type") == "result") {
            this.authenticated = true;
            this._changeConnectStatus(Strophe.Status.CONNECTED, null);
        } else if (elem.getAttribute("type") == "error") {
            Strophe.info("Session creation failed.");
            this._changeConnectStatus(Strophe.Status.AUTHFAIL, null);
            return false;
        }

        return false;
    },

    /** PrivateFunction: _sasl_failure_cb
     *  _Private_ handler for SASL authentication failure.
     *
     *  Parameters:
     *    (XMLElement) elem - The matching stanza.
     *
     *  Returns:
     *    false to remove the handler.
     */
    _sasl_failure_cb: function (elem)
    {
        // delete unneeded handlers
        if (this._sasl_success_handler) {
            this.deleteHandler(this._sasl_success_handler);
            this._sasl_success_handler = null;
        }
        if (this._sasl_challenge_handler) {
            this.deleteHandler(this._sasl_challenge_handler);
            this._sasl_challenge_handler = null;
        }

        this._changeConnectStatus(Strophe.Status.AUTHFAIL, null);
        return false;
    },

    /** PrivateFunction: _auth2_cb
     *  _Private_ handler to finish legacy authentication.
     *
     *  This handler is called when the result from the jabber:iq:auth
     *  <iq/> stanza is returned.
     *
     *  Parameters:
     *    (XMLElement) elem - The stanza that triggered the callback.
     *
     *  Returns:
     *    false to remove the handler.
     */
    _auth2_cb: function (elem)
    {
        if (elem.getAttribute("type") == "result") {
            this.authenticated = true;
            this._changeConnectStatus(Strophe.Status.CONNECTED, null);
        } else if (elem.getAttribute("type") == "error") {
            this._changeConnectStatus(Strophe.Status.AUTHFAIL, null);
            this.disconnect();
        }

        return false;
    },

    /** PrivateFunction: _addSysTimedHandler
     *  _Private_ function to add a system level timed handler.
     *
     *  This function is used to add a Strophe.TimedHandler for the
     *  library code.  System timed handlers are allowed to run before
     *  authentication is complete.
     *
     *  Parameters:
     *    (Integer) period - The period of the handler.
     *    (Function) handler - The callback function.
     */
    _addSysTimedHandler: function (period, handler)
    {
        var thand = new Strophe.TimedHandler(period, handler);
        thand.user = false;
        this.addTimeds.push(thand);
        return thand;
    },

    /** PrivateFunction: _addSysHandler
     *  _Private_ function to add a system level stanza handler.
     *
     *  This function is used to add a Strophe.Handler for the
     *  library code.  System stanza handlers are allowed to run before
     *  authentication is complete.
     *
     *  Parameters:
     *    (Function) handler - The callback function.
     *    (String) ns - The namespace to match.
     *    (String) name - The stanza name to match.
     *    (String) type - The stanza type attribute to match.
     *    (String) id - The stanza id attribute to match.
     */
    _addSysHandler: function (handler, ns, name, type, id)
    {
        var hand = new Strophe.Handler(handler, ns, name, type, id);
        hand.user = false;
        this.addHandlers.push(hand);
        return hand;
    },

    /** PrivateFunction: _onDisconnectTimeout
     *  _Private_ timeout handler for handling non-graceful disconnection.
     *
     *  If the graceful disconnect process does not complete within the
     *  time allotted, this handler finishes the disconnect anyway.
     *
     *  Returns:
     *    false to remove the handler.
     */
    _onDisconnectTimeout: function ()
    {
        Strophe.info("_onDisconnectTimeout was called");

        // cancel all remaining requests and clear the queue
        var req;
        while (this._requests.length > 0) {
            req = this._requests.pop();
            req.abort = true;
            req.xhr.abort();
            // jslint complains, but this is fine. setting to empty func
            // is necessary for IE6
            req.xhr.onreadystatechange = function () {};
        }

        // actually disconnect
        this._doDisconnect();

        return false;
    },

    /** PrivateFunction: _onIdle
     *  _Private_ handler to process events during idle cycle.
     *
     *  This handler is called every 100ms to fire timed handlers that
     *  are ready and keep poll requests going.
     */
    _onIdle: function ()
    {
        var i, thand, since, newList;

        // add timed handlers scheduled for addition
        // NOTE: we add before remove in the case a timed handler is
        // added and then deleted before the next _onIdle() call.
        while (this.addTimeds.length > 0) {
            this.timedHandlers.push(this.addTimeds.pop());
        }

        // remove timed handlers that have been scheduled for deletion
        while (this.removeTimeds.length > 0) {
            thand = this.removeTimeds.pop();
            i = this.timedHandlers.indexOf(thand);
            if (i >= 0) {
                this.timedHandlers.splice(i, 1);
            }
        }

        // call ready timed handlers
        var now = new Date().getTime();
        newList = [];
        for (i = 0; i < this.timedHandlers.length; i++) {
            thand = this.timedHandlers[i];
            if (this.authenticated || !thand.user) {
                since = thand.lastCalled + thand.period;
                if (since - now <= 0) {
                    if (thand.run()) {
                        newList.push(thand);
                    }
                } else {
                    newList.push(thand);
                }
            }
        }
        this.timedHandlers = newList;

        var body, time_elapsed;

        // if no requests are in progress, poll
        if (this.authenticated && this._requests.length === 0 &&
            this._data.length === 0 && !this.disconnecting) {
            Strophe.info("no requests during idle cycle, sending " +
                         "blank request");
            this._data.push(null);
        }

        if (this._requests.length < 2 && this._data.length > 0 &&
            !this.paused) {
            body = this._buildBody();
            for (i = 0; i < this._data.length; i++) {
                if (this._data[i] !== null) {
                    if (this._data[i] === "restart") {
                        body.attrs({
                            to: this.domain,
                            "xml:lang": "en",
                            "xmpp:restart": "true",
                            "xmlns:xmpp": Strophe.NS.BOSH
                        });
                    } else {
                        body.cnode(this._data[i]).up();
                    }
                }
            }
            delete this._data;
            this._data = [];
            this._requests.push(
                new Strophe.Request(body.tree(),
                                    this._onRequestStateChange.bind(
                                        this, this._dataRecv.bind(this)),
                                    body.tree().getAttribute("rid")));
            this._processRequest(this._requests.length - 1);
        }

        if (this._requests.length > 0) {
            time_elapsed = this._requests[0].age();
            if (this._requests[0].dead !== null) {
                if (this._requests[0].timeDead() >
                    Math.floor(Strophe.SECONDARY_TIMEOUT * this.wait)) {
                    this._throttledRequestHandler();
                }
            }

            if (time_elapsed > Math.floor(Strophe.TIMEOUT * this.wait)) {
                Strophe.warn("Request " +
                             this._requests[0].id +
                             " timed out, over " + Math.floor(Strophe.TIMEOUT * this.wait) +
                             " seconds since last activity");
                this._throttledRequestHandler();
            }
        }

        clearTimeout(this._idleTimeout);

        // reactivate the timer only if connected
        if (this.connected) {
            this._idleTimeout = setTimeout(this._onIdle.bind(this), 100);
        }
    }
};

if (callback) {
    callback(Strophe, $build, $msg, $iq, $pres);
}

})(function () {
    window.Strophe = arguments[0];
    window.$build = arguments[1];
    window.$msg = arguments[2];
    window.$iq = arguments[3];
    window.$pres = arguments[4];
});<|MERGE_RESOLUTION|>--- conflicted
+++ resolved
@@ -2612,33 +2612,21 @@
         var wait = bodyWrap.getAttribute('wait');
         if (wait) { this.wait = parseInt(wait, 10); }
 
-<<<<<<< HEAD
-//
+        this._authentication.sasl_scram_sha1 = false;
         this._authentication.sasl_plain = false;
         this._authentication.sasl_digest_md5 = false;
         this._authentication.sasl_anonymous = false;
-=======
-
-        var do_sasl_plain = false;
-        var do_sasl_scram_sha1 = false;
-        var do_sasl_digest_md5 = false;
-        var do_sasl_anonymous = false;
->>>>>>> 8b8d22a9
+
 
         var mechanisms = bodyWrap.getElementsByTagName("mechanism");
         var i, mech, auth_str, hashed_auth_str;
         if (mechanisms.length > 0) {
             for (i = 0; i < mechanisms.length; i++) {
                 mech = Strophe.getText(mechanisms[i]);
-<<<<<<< HEAD
-                if (mech == 'DIGEST-MD5') {
+                if (mech == 'SCRAM-SHA-1') {
+                    this._authentication.sasl_scram_sha1 = true;
+                } else if (mech == 'DIGEST-MD5') {
                     this._authentication.sasl_digest_md5 = true;
-=======
-                if (mech == 'SCRAM-SHA-1') {
-                    do_sasl_scram_sha1 = true;
-                } else if (mech == 'DIGEST-MD5') {
-                    do_sasl_digest_md5 = true;
->>>>>>> 8b8d22a9
                 } else if (mech == 'PLAIN') {
                     this._authentication.sasl_plain = true;
                 } else if (mech == 'ANONYMOUS') {
@@ -2694,10 +2682,7 @@
             this._changeConnectStatus(Strophe.Status.CONNFAIL,
                                       'x-strophe-bad-non-anon-jid');
             this.disconnect();
-<<<<<<< HEAD
-        } else if (this._authentication.sasl_digest_md5) {
-=======
-        } else if (do_sasl_scram_sha1) {
+        } else if (this._authentication.sasl_scram_sha1) {
             var cnonce = MD5.hexdigest(Math.random() * 1234567890);
 
             var auth_str = "n=" + Strophe.getNodeFromJid(this.jid);
@@ -2721,8 +2706,7 @@
                 xmlns: Strophe.NS.SASL,
                 mechanism: "SCRAM-SHA-1"
             }).t(Base64.encode(auth_str)).tree());
-        } else if (do_sasl_digest_md5) {
->>>>>>> 8b8d22a9
+        } else if (this._authentication.sasl_digest_md5) {
             this._changeConnectStatus(Strophe.Status.AUTHENTICATING, null);
             this._sasl_challenge_handler = this._addSysHandler(
                 this._sasl_digest_challenge1_cb.bind(this), null,
