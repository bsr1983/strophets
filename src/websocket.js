/*
    This program is distributed under the terms of the MIT license.
    Please see the LICENSE file for details.

    Copyright 2006-2008, OGG, LLC
*/

/* jshint undef: true, unused: true:, noarg: true, latedef: true */
<<<<<<< HEAD
/*global window, clearTimeout, WebSocket,
    DOMParser, Strophe, $build */
=======
/* global define, document, window, clearTimeout, WebSocket, DOMParser, Strophe, $build */

(function (root, factory) {
    if (typeof define === 'function' && define.amd) {
        // AMD. Register as an anonymous module.
        define(['strophe-core'], function (wrapper) {
            return factory(wrapper.Strophe);
        });
    } else {
        // Browser globals
        return factory(Strophe);
    }
}(this, function (Strophe) {
>>>>>>> a405037e

/** Class: Strophe.WebSocket
 *  _Private_ helper class that handles WebSocket Connections
 *
 *  The Strophe.WebSocket class is used internally by Strophe.Connection
 *  to encapsulate WebSocket sessions. It is not meant to be used from user's code.
 */

/** File: websocket.js
 *  A JavaScript library to enable XMPP over Websocket in Strophejs.
 *
 *  This file implements XMPP over WebSockets for Strophejs.
 *  If a Connection is established with a Websocket url (ws://...)
 *  Strophe will use WebSockets.
 *  For more information on XMPP-over WebSocket see this RFC draft:
 *  http://tools.ietf.org/html/draft-ietf-xmpp-websocket-00
 *
 *  WebSocket support implemented by Andreas Guth (andreas.guth@rwth-aachen.de)
 */

/** PrivateConstructor: Strophe.Websocket
 *  Create and initialize a Strophe.WebSocket object.
 *  Currently only sets the connection Object.
 *
 *  Parameters:
 *    (Strophe.Connection) connection - The Strophe.Connection that will use WebSockets.
 *
 *  Returns:
 *    A new Strophe.WebSocket object.
 */
Strophe.Websocket = function(connection) {
    this._conn = connection;
    this.strip = "wrapper";

    var service = connection.service;
    if (service.indexOf("ws:") !== 0 && service.indexOf("wss:") !== 0) {
        // If the service is not an absolute URL, assume it is a path and put the absolute
        // URL together from options, current URL and the path.
        var new_service = "";

        if (connection.options.protocol === "ws" && window.location.protocol !== "https:") {
            new_service += "ws";
        } else {
            new_service += "wss";
        }

        new_service += "://" + window.location.host;

        if (service.indexOf("/") !== 0) {
            new_service += window.location.pathname + service;
        } else {
            new_service += service;
        }

        connection.service = new_service;
    }
};

Strophe.Websocket.prototype = {
    /** PrivateFunction: _buildStream
     *  _Private_ helper function to generate the <stream> start tag for WebSockets
     *
     *  Returns:
     *    A Strophe.Builder with a <stream> element.
     */
    _buildStream: function ()
    {
        return $build("open", {
            "xmlns": Strophe.NS.FRAMING,
            "to": this._conn.domain,
            "version": '1.0'
        });
    },

    /** PrivateFunction: _check_streamerror
     * _Private_ checks a message for stream:error
     *
     *  Parameters:
     *    (Strophe.Request) bodyWrap - The received stanza.
     *    connectstatus - The ConnectStatus that will be set on error.
     *  Returns:
     *     true if there was a streamerror, false otherwise.
     */
    _check_streamerror: function (bodyWrap, connectstatus) {
        var errors = bodyWrap.getElementsByTagNameNS(Strophe.NS.STREAM, "error");
        if (errors.length === 0) {
            return false;
        }
        var error = errors[0];

        var condition = "";
        var text = "";

        var ns = "urn:ietf:params:xml:ns:xmpp-streams";
        for (var i = 0; i < error.childNodes.length; i++) {
            var e = error.childNodes[i];
            if (e.getAttribute("xmlns") !== ns) {
                break;
            } if (e.nodeName === "text") {
                text = e.textContent;
            } else {
                condition = e.nodeName;
            }
        }

        var errorString = "WebSocket stream error: ";

        if (condition) {
            errorString += condition;
        } else {
            errorString += "unknown";
        }

        if (text) {
            errorString += " - " + condition;
        }

        Strophe.error(errorString);

        // close the connection on stream_error
        this._conn._changeConnectStatus(connectstatus, condition);
        this._conn._doDisconnect();
        return true;
    },

    /** PrivateFunction: _reset
     *  Reset the connection.
     *
     *  This function is called by the reset function of the Strophe Connection.
     *  Is not needed by WebSockets.
     */
    _reset: function ()
    {
        return;
    },

    /** PrivateFunction: _connect
     *  _Private_ function called by Strophe.Connection.connect
     *
     *  Creates a WebSocket for a connection and assigns Callbacks to it.
     *  Does nothing if there already is a WebSocket.
     */
    _connect: function () {
        // Ensure that there is no open WebSocket from a previous Connection.
        this._closeSocket();

        // Create the new WobSocket
        this.socket = new WebSocket(this._conn.service, "xmpp");
        this.socket.onopen = this._onOpen.bind(this);
        this.socket.onerror = this._onError.bind(this);
        this.socket.onclose = this._onClose.bind(this);
        this.socket.onmessage = this._connect_cb_wrapper.bind(this);
    },

    /** PrivateFunction: _connect_cb
     *  _Private_ function called by Strophe.Connection._connect_cb
     *
     * checks for stream:error
     *
     *  Parameters:
     *    (Strophe.Request) bodyWrap - The received stanza.
     */
    _connect_cb: function(bodyWrap) {
        var error = this._check_streamerror(bodyWrap, Strophe.Status.CONNFAIL);
        if (error) {
            return Strophe.Status.CONNFAIL;
        }
    },

    /** PrivateFunction: _handleStreamStart
     * _Private_ function that checks the opening <open /> tag for errors.
     *
     * Disconnects if there is an error and returns false, true otherwise.
     *
     *  Parameters:
     *    (Node) message - Stanza containing the <open /> tag.
     */
    _handleStreamStart: function(message) {
        var error = false;

        // Check for errors in the <open /> tag
        var ns = message.getAttribute("xmlns");
        if (typeof ns !== "string") {
            error = "Missing xmlns in <open />";
        } else if (ns !== Strophe.NS.FRAMING) {
            error = "Wrong xmlns in <open />: " + ns;
        }

        var ver = message.getAttribute("version");
        if (typeof ver !== "string") {
            error = "Missing version in <open />";
        } else if (ver !== "1.0") {
            error = "Wrong version in <open />: " + ver;
        }

        if (error) {
            this._conn._changeConnectStatus(Strophe.Status.CONNFAIL, error);
            this._conn._doDisconnect();
            return false;
        }

        return true;
    },

    /** PrivateFunction: _connect_cb_wrapper
     * _Private_ function that handles the first connection messages.
     *
     * On receiving an opening stream tag this callback replaces itself with the real
     * message handler. On receiving a stream error the connection is terminated.
     */
    _connect_cb_wrapper: function(message) {
        if (message.data.indexOf("<open ") === 0 || message.data.indexOf("<?xml") === 0) {
            // Strip the XML Declaration, if there is one
            var data = message.data.replace(/^(<\?.*?\?>\s*)*/, "");
            if (data === '') return;

            var streamStart = new DOMParser().parseFromString(data, "text/xml").documentElement;
            this._conn.xmlInput(streamStart);
            this._conn.rawInput(message.data);

            //_handleStreamSteart will check for XML errors and disconnect on error
            if (this._handleStreamStart(streamStart)) {
                //_connect_cb will check for stream:error and disconnect on error
                this._connect_cb(streamStart);
            }
        } else if (message.data.indexOf("<close ") === 0) { //'<close xmlns="urn:ietf:params:xml:ns:xmpp-framing />') {
            this._conn.rawInput(message.data);
            this._conn.xmlInput(message);
            var see_uri = message.getAttribute("see-other-uri");
            if (see_uri) {
                this._conn._changeConnectStatus(Strophe.Status.REDIRECT, "Received see-other-uri, resetting connection");
                this._conn.reset();
                this._conn.service = see_uri;
                this._connect();
            } else {
                this._conn._changeConnectStatus(Strophe.Status.CONNFAIL, "Received closing stream");
                this._conn._doDisconnect();
            }
        } else {
            var string = this._streamWrap(message.data);
            var elem = new DOMParser().parseFromString(string, "text/xml").documentElement;
            this.socket.onmessage = this._onMessage.bind(this);
            this._conn._connect_cb(elem, null, message.data);
        }
    },

    /** PrivateFunction: _disconnect
     *  _Private_ function called by Strophe.Connection.disconnect
     *
     *  Disconnects and sends a last stanza if one is given
     *
     *  Parameters:
     *    (Request) pres - This stanza will be sent before disconnecting.
     */
    _disconnect: function (pres)
    {
        if (this.socket && this.socket.readyState !== WebSocket.CLOSED) {
            if (pres) {
                this._conn.send(pres);
            }
            var close = $build("close", { "xmlns": Strophe.NS.FRAMING, });
            this._conn.xmlOutput(close);
            var closeString = Strophe.serialize(close);
            this._conn.rawOutput(closeString);
            try {
                this.socket.send(closeString);
            } catch (e) {
                Strophe.info("Couldn't send <close /> tag.");
            }
        }
        this._conn._doDisconnect();
    },

    /** PrivateFunction: _doDisconnect
     *  _Private_ function to disconnect.
     *
     *  Just closes the Socket for WebSockets
     */
    _doDisconnect: function ()
    {
        Strophe.info("WebSockets _doDisconnect was called");
        this._closeSocket();
    },

    /** PrivateFunction _streamWrap
     *  _Private_ helper function to wrap a stanza in a <stream> tag.
     *  This is used so Strophe can process stanzas from WebSockets like BOSH
     */
    _streamWrap: function (stanza)
    {
        return "<wrapper>" + stanza + '</wrapper>';
    },


    /** PrivateFunction: _closeSocket
     *  _Private_ function to close the WebSocket.
     *
     *  Closes the socket if it is still open and deletes it
     */
    _closeSocket: function ()
    {
        if (this.socket) { try {
            this.socket.close();
        } catch (e) {} }
        this.socket = null;
    },

    /** PrivateFunction: _emptyQueue
     * _Private_ function to check if the message queue is empty.
     *
     *  Returns:
     *    True, because WebSocket messages are send immediately after queueing.
     */
    _emptyQueue: function ()
    {
        return true;
    },

    /** PrivateFunction: _onClose
     * _Private_ function to handle websockets closing.
     *
     * Nothing to do here for WebSockets
     */
    _onClose: function() {
        if(this._conn.connected && !this._conn.disconnecting) {
            Strophe.error("Websocket closed unexcectedly");
            this._conn._doDisconnect();
        } else {
            Strophe.info("Websocket closed");
        }
    },

    /** PrivateFunction: _no_auth_received
     *
     * Called on stream start/restart when no stream:features
     * has been received.
     */
    _no_auth_received: function (_callback)
    {
        Strophe.error("Server did not send any auth methods");
        this._conn._changeConnectStatus(Strophe.Status.CONNFAIL, "Server did not send any auth methods");
        if (_callback) {
            _callback = _callback.bind(this._conn);
            _callback();
        }
        this._conn._doDisconnect();
    },

    /** PrivateFunction: _onDisconnectTimeout
     *  _Private_ timeout handler for handling non-graceful disconnection.
     *
     *  This does nothing for WebSockets
     */
    _onDisconnectTimeout: function () {},

    /** PrivateFunction: _abortAllRequests
     *  _Private_ helper function that makes sure all pending requests are aborted.
     */
    _abortAllRequests: function () {},

    /** PrivateFunction: _onError
     * _Private_ function to handle websockets errors.
     *
     * Parameters:
     * (Object) error - The websocket error.
     */
    _onError: function(error) {
        Strophe.error("Websocket error " + error);
        this._conn._changeConnectStatus(Strophe.Status.CONNFAIL, "The WebSocket connection could not be established was disconnected.");
        this._disconnect();
    },

    /** PrivateFunction: _onIdle
     *  _Private_ function called by Strophe.Connection._onIdle
     *
     *  sends all queued stanzas
     */
    _onIdle: function () {
        var data = this._conn._data;
        if (data.length > 0 && !this._conn.paused) {
            for (var i = 0; i < data.length; i++) {
                if (data[i] !== null) {
                    var stanza, rawStanza;
                    if (data[i] === "restart") {
                        stanza = this._buildStream().tree();
                    } else {
                        stanza = data[i];
                    }
                    rawStanza = Strophe.serialize(stanza);
                    this._conn.xmlOutput(stanza);
                    this._conn.rawOutput(rawStanza);
                    this.socket.send(rawStanza);
                }
            }
            this._conn._data = [];
        }
    },

    /** PrivateFunction: _onMessage
     * _Private_ function to handle websockets messages.
     *
     * This function parses each of the messages as if they are full documents. [TODO : We may actually want to use a SAX Push parser].
     *
     * Since all XMPP traffic starts with "<stream:stream version='1.0' xml:lang='en' xmlns='jabber:client' xmlns:stream='http://etherx.jabber.org/streams' id='3697395463' from='SERVER'>"
     * The first stanza will always fail to be parsed...
     * Addtionnaly, the seconds stanza will always be a <stream:features> with the stream NS defined in the previous stanza... so we need to 'force' the inclusion of the NS in this stanza!
     *
     * Parameters:
     * (string) message - The websocket message.
     */
    _onMessage: function(message) {
        var elem, data;
        // check for closing stream
        var close = '<close xmlns="urn:ietf:params:xml:ns:xmpp-framing" />';
        if (message.data === close) {
            this._conn.rawInput(close);
            this._conn.xmlInput(message);
            if (!this._conn.disconnecting) {
                this._conn._doDisconnect();
            }
            return;
        } else if (message.data.search("<open ") === 0) {
            // This handles stream restarts
            elem = new DOMParser().parseFromString(message.data, "text/xml").documentElement;

            if (!this._handleStreamStart(elem)) {
                return;
            }
        } else {
            data = this._streamWrap(message.data);
            elem = new DOMParser().parseFromString(data, "text/xml").documentElement;
        }

        if (this._check_streamerror(elem, Strophe.Status.ERROR)) {
            return;
        }

        //handle unavailable presence stanza before disconnecting
        if (this._conn.disconnecting &&
                elem.firstChild.nodeName === "presence" &&
                elem.firstChild.getAttribute("type") === "unavailable") {
            this._conn.xmlInput(elem);
            this._conn.rawInput(Strophe.serialize(elem));
            // if we are already disconnecting we will ignore the unavailable stanza and
            // wait for the </stream:stream> tag before we close the connection
            return;
        }
        this._conn._dataRecv(elem, message.data);
    },

    /** PrivateFunction: _onOpen
     * _Private_ function to handle websockets connection setup.
     *
     * The opening stream tag is sent here.
     */
    _onOpen: function() {
        Strophe.info("Websocket open");
        var start = this._buildStream();
        this._conn.xmlOutput(start.tree());

        var startString = Strophe.serialize(start);
        this._conn.rawOutput(startString);
        this.socket.send(startString);
    },

    /** PrivateFunction: _reqToData
     * _Private_ function to get a stanza out of a request.
     *
     * WebSockets don't use requests, so the passed argument is just returned.
     *
     *  Parameters:
     *    (Object) stanza - The stanza.
     *
     *  Returns:
     *    The stanza that was passed.
     */
    _reqToData: function (stanza)
    {
        return stanza;
    },

    /** PrivateFunction: _send
     *  _Private_ part of the Connection.send function for WebSocket
     *
     * Just flushes the messages that are in the queue
     */
    _send: function () {
        this._conn.flush();
    },

    /** PrivateFunction: _sendRestart
     *
     *  Send an xmpp:restart stanza.
     */
    _sendRestart: function ()
    {
        clearTimeout(this._conn._idleTimeout);
        this._conn._onIdle.bind(this._conn)();
    }
};
return Strophe;
}));<|MERGE_RESOLUTION|>--- conflicted
+++ resolved
@@ -6,11 +6,7 @@
 */
 
 /* jshint undef: true, unused: true:, noarg: true, latedef: true */
-<<<<<<< HEAD
-/*global window, clearTimeout, WebSocket,
-    DOMParser, Strophe, $build */
-=======
-/* global define, document, window, clearTimeout, WebSocket, DOMParser, Strophe, $build */
+/* global define, window, clearTimeout, WebSocket, DOMParser, Strophe, $build */
 
 (function (root, factory) {
     if (typeof define === 'function' && define.amd) {
@@ -23,7 +19,6 @@
         return factory(Strophe);
     }
 }(this, function (Strophe) {
->>>>>>> a405037e
 
 /** Class: Strophe.WebSocket
  *  _Private_ helper class that handles WebSocket Connections
